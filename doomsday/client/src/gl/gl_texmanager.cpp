--- conflicted
+++ resolved
@@ -114,6 +114,8 @@
     bool useBusyMode = !BusyMode_Active();
     if(useBusyMode)
     {
+        BusyMode_FreezeGameForBusyMode();
+
         Con_InitProgress(200);
         BusyMode_RunNewTaskWithName(BUSYF_ACTIVITY | (verbose? BUSYF_CONSOLE_OUTPUT : 0),
                                     reloadTextures, &useBusyMode, "Reseting textures...");
@@ -385,74 +387,6 @@
     Z_Free(rawTexs);
 }
 
-<<<<<<< HEAD
-=======
-void GL_DoUpdateTexParams()
-{
-    int newMinFilter = glmode[mipmapping];
-
-    GL_SetAllTexturesMinFilter(newMinFilter);
-    GL_SetRawTexturesMinFilter(newMinFilter);
-}
-
-static int reloadTextures(void *parameters)
-{
-    boolean usingBusyMode = *((boolean *) parameters);
-
-    /// @todo re-upload ALL textures currently in use.
-    GL_LoadSystemTextures();
-    Rend_ParticleLoadExtraTextures();
-
-    if(usingBusyMode)
-    {
-        Con_SetProgress(200);
-        BusyMode_WorkerEnd();
-    }
-    return 0;
-}
-
-void GL_TexReset()
-{
-    boolean useBusyMode = !BusyMode_Active();
-    BusyMode_FreezeGameForBusyMode();
-
-    GL_ReleaseTextures();
-    Con_Message("All DGL textures deleted.");
-
-    if(useBusyMode)
-    {
-        Con_InitProgress(200);
-        BusyMode_RunNewTaskWithName(BUSYF_ACTIVITY | (verbose? BUSYF_CONSOLE_OUTPUT : 0),
-                                    reloadTextures, &useBusyMode, "Reseting textures...");
-    }
-    else
-    {
-        reloadTextures(&useBusyMode);
-    }
-}
-
-void GL_DoUpdateTexGamma()
-{
-    if(initedOk)
-    {
-        R_BuildTexGammaLut();
-        GL_TexReset();
-    }
-
-    Con_Message("Gamma correction set to %f.", texGamma);
-}
-
-void GL_DoTexReset()
-{
-    GL_TexReset();
-}
-
-void GL_DoResetDetailTextures()
-{
-    GL_ReleaseTexturesByScheme("Details");
-}
-
->>>>>>> 20b5ff12
 void GL_ReleaseTexturesForRawImages()
 {
     rawtex_t **rawTexs = App_ResourceSystem().collectRawTextures();
