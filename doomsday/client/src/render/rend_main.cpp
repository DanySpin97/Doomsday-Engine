--- conflicted
+++ resolved
@@ -290,38 +290,6 @@
     }
 }
 
-<<<<<<< HEAD
-static void detailFactorChanged()
-{
-    App_ResourceSystem().releaseGLTexturesByScheme("Details");
-}
-
-static void loadExtAlwaysChanged()
-{
-    GL_TexReset();
-}
-
-static void useSmartFilterChanged()
-{
-    GL_TexReset();
-}
-
-static void texGammaChanged()
-{
-    R_BuildTexGammaLut();
-    GL_TexReset();
-    //LOG_MSG("Gamma correction set to %f.") << texGamma;
-}
-
-static void mipmappingChanged()
-{
-    GL_TexReset();
-}
-
-static void texQualityChanged()
-{
-    GL_TexReset();
-=======
 static void fieldOfViewChanged() {
     if (VR::mode() == VR::MODE_OCULUS_RIFT) {
         if (Con_GetFloat("rend-vr-rift-fovx") != fieldOfView)
@@ -332,7 +300,38 @@
         if (Con_GetFloat("rend-vr-nonrift-fovx") != fieldOfView)
             Con_SetFloat("rend-vr-nonrift-fovx", fieldOfView);
     }
->>>>>>> c9da4dbc
+}
+
+static void detailFactorChanged()
+{
+    App_ResourceSystem().releaseGLTexturesByScheme("Details");
+}
+
+static void loadExtAlwaysChanged()
+{
+    GL_TexReset();
+}
+
+static void useSmartFilterChanged()
+{
+    GL_TexReset();
+}
+
+static void texGammaChanged()
+{
+    R_BuildTexGammaLut();
+    GL_TexReset();
+    //LOG_MSG("Gamma correction set to %f.") << texGamma;
+}
+
+static void mipmappingChanged()
+{
+    GL_TexReset();
+}
+
+static void texQualityChanged()
+{
+    GL_TexReset();
 }
 
 void Rend_Register()
