/*
 * The Doomsday Engine Project -- libdeng2
 *
 * Copyright (c) 2004-2013 Jaakko Keränen <jaakko.keranen@iki.fi>
 *
 * This program is free software; you can redistribute it and/or modify
 * it under the terms of the GNU General Public License as published by
 * the Free Software Foundation; either version 2 of the License, or
 * (at your option) any later version.
 *
 * This program is distributed in the hope that it will be useful,
 * but WITHOUT ANY WARRANTY; without even the implied warranty of
 * MERCHANTABILITY or FITNESS FOR A PARTICULAR PURPOSE.  See the
 * GNU General Public License for more details.
 *
 * You should have received a copy of the GNU General Public License
 * along with this program; if not, see <http://www.gnu.org/licenses/>.
 */

#ifndef LIBDENG2_MATH_H
#define LIBDENG2_MATH_H

#include <de/libdeng2.h>
#include <cmath>

#ifdef min
#   undef min
#endif

#ifdef max
#   undef max
#endif

namespace de {

#undef PI
ddouble const PI = 3.14159265358979323846;
ddouble const EPSILON = 1.0e-7;
dfloat const FLOAT_EPSILON = 1.0e-5;

/// Absolute value.
template <typename Type>
inline Type abs(Type const &a) {
    if(a < 0.0) {
        return -a;
    }
    return a;
}

// Special case, this is never negative.
inline duint abs(duint const &a) {
    return a;
}

/// Minimum of two values.
template <typename Type>
inline Type const &min(Type const &a, Type const &b) {
    return (a < b? a : b);
}

/// Maximum of two values.
template <typename Type>
inline Type const &max(Type const &a, Type const &b) {
    return (a > b? a : b);
}

/// Clamp value within range.
template <typename Type>
inline Type clamp(Type const &low, Type const &value, Type const &high) {
    return min(max(value, low), high);
}

/// Wrap value within range [low, high).
template <typename Type>
Type wrap(Type value, Type const &low, Type const &high) {
    Type const range = high - low;
    while(value < low) value += range;
    while(value >= high) value -= range;
    return value;
}

inline dint32 floor(dfloat const &value) {
    return dint32(std::floor(value));
}

inline dint64 floor(ddouble const &value) {
    return dint64(std::floor(value));
}

<<<<<<< HEAD
inline dint32 ceil(dfloat const &value) {
    return dint32(std::ceil(value));
}

inline dint64 ceil(ddouble const &value) {
    return dint64(std::ceil(value));
}

/// Compare two floating-point values for equality, with the precision of EPSILON.
inline ddouble fequal(ddouble a, ddouble b) {
=======
/// Compare two single-precision floating-point values for equality,
/// with the precision of FLOAT_EPSILON.
inline bool fequal(dfloat a, dfloat b) {
    return abs(a - b) < FLOAT_EPSILON;
}

/// Compare two double-precision floating-point values for equality,
/// with the precision of EPSILON.
inline bool fequal(ddouble a, ddouble b) {
>>>>>>> c64fa1d8
    return abs(a - b) < EPSILON;
}

/// General comparison function.
template <typename Type>
inline dint cmp(Type const &a, Type const &b) {
    if(a < b) return -1;
    if(a > b) return 1;
    return 0;
}

} // namespace de

#endif /* LIBDENG2_MATH_H */<|MERGE_RESOLUTION|>--- conflicted
+++ resolved
@@ -87,7 +87,6 @@
     return dint64(std::floor(value));
 }
 
-<<<<<<< HEAD
 inline dint32 ceil(dfloat const &value) {
     return dint32(std::ceil(value));
 }
@@ -96,9 +95,6 @@
     return dint64(std::ceil(value));
 }
 
-/// Compare two floating-point values for equality, with the precision of EPSILON.
-inline ddouble fequal(ddouble a, ddouble b) {
-=======
 /// Compare two single-precision floating-point values for equality,
 /// with the precision of FLOAT_EPSILON.
 inline bool fequal(dfloat a, dfloat b) {
@@ -108,7 +104,6 @@
 /// Compare two double-precision floating-point values for equality,
 /// with the precision of EPSILON.
 inline bool fequal(ddouble a, ddouble b) {
->>>>>>> c64fa1d8
     return abs(a - b) < EPSILON;
 }
 
