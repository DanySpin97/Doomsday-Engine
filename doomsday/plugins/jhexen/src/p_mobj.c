/**\file
 *\section License
 * License: GPL
 * Online License Link: http://www.gnu.org/licenses/gpl.html
 *
 *\author Copyright © 2003-2011 Jaakko Keränen <jaakko.keranen@iki.fi>
 *\author Copyright © 2006-2011 Daniel Swanson <danij@dengine.net>
 *\author Copyright © 1999 Activision
 *
 * This program is free software; you can redistribute it and/or modify
 * it under the terms of the GNU General Public License as published by
 * the Free Software Foundation; either version 2 of the License, or
 * (at your option) any later version.
 *
 * This program is distributed in the hope that it will be useful,
 * but WITHOUT ANY WARRANTY; without even the implied warranty of
 * MERCHANTABILITY or FITNESS FOR A PARTICULAR PURPOSE.  See the
 * GNU General Public License for more details.
 *
 * You should have received a copy of the GNU General Public License
 * along with this program; if not, write to the Free Software
 * Foundation, Inc., 51 Franklin St, Fifth Floor,
 * Boston, MA  02110-1301  USA
 */

/**
 * p_mobj.c:
 */

#ifdef MSVC
#  pragma optimize("g", off)
#endif

// HEADER FILES ------------------------------------------------------------

#include <math.h>
#include <string.h>

#include "jhexen.h"

#include "../../../engine/portable/include/m_bams.h" // for BANG2RAD

#include "dmu_lib.h"
#include "p_map.h"
#include "p_player.h"
#include "g_common.h"

// MACROS ------------------------------------------------------------------

#define MAX_TID_COUNT           200
#define MAX_BOB_OFFSET          8

#define BLAST_RADIUS_DIST       255
#define BLAST_SPEED             20
#define BLAST_FULLSTRENGTH      255
#define HEAL_RADIUS_DIST        255

#define SMALLSPLASHCLIP         (12);

// TYPES -------------------------------------------------------------------

// EXTERNAL FUNCTION PROTOTYPES --------------------------------------------

void    G_PlayerReborn(int player);
void    P_MarkAsLeaving(mobj_t *corpse);
mobj_t *P_CheckOnMobj(mobj_t *thing);
void    P_BounceWall(mobj_t *mo);

// PUBLIC FUNCTION PROTOTYPES ----------------------------------------------

// PRIVATE FUNCTION PROTOTYPES ---------------------------------------------

static void PlayerLandedOnThing(mobj_t *mo, mobj_t *onmobj);

// EXTERNAL DATA DECLARATIONS ----------------------------------------------

extern mobj_t lavaInflictor;

// PUBLIC DATA DEFINITIONS -------------------------------------------------

mobjtype_t PuffType;
mobj_t *MissileMobj;

// PRIVATE DATA DEFINITIONS ------------------------------------------------

static int TIDList[MAX_TID_COUNT + 1];  // +1 for termination marker
static mobj_t *TIDMobj[MAX_TID_COUNT];

// CODE --------------------------------------------------------------------

const terraintype_t* P_MobjGetFloorTerrainType(mobj_t* mo)
{
    sector_t*           sec = P_GetPtrp(mo->subsector, DMU_SECTOR);

    return P_PlaneMaterialTerrainType(sec, PLN_FLOOR);
}

/**
 * @return              @c true if the mobj is still present.
 */
boolean P_MobjChangeState(mobj_t *mobj, statenum_t state)
{
    state_t*            st;

    if(state == S_NULL)
    {
        // Remove mobj.
        mobj->state = (state_t *) S_NULL;
        P_MobjRemove(mobj, false);
        return false;
    }

    P_MobjSetState(mobj, state);
    mobj->turnTime = false; // $visangle-facetarget

    st = &STATES[state];
    if(!(mobj->ddFlags & DDMF_REMOTE)) // only for local mobjs
    {
        if(st->action) st->action(mobj); // Call action function.
    }

    // Return false if the action function removed the mobj.
    return mobj->thinker.function != NOPFUNC;
}

/**
 * Same as P_MobjChangeState, but does not call the state function.
 */
boolean P_SetMobjStateNF(mobj_t* mobj, statenum_t state)
{
    if(state == S_NULL)
    {   // Remove mobj
        mobj->state = (state_t *) S_NULL;
        P_MobjRemove(mobj, false);
        return false;
    }

    mobj->turnTime = false; // $visangle-facetarget
    P_MobjSetState(mobj, state);
    return true;
}

void P_ExplodeMissile(mobj_t* mo)
{
    mo->mom[MX] = mo->mom[MY] = mo->mom[MZ] = 0;
    P_MobjChangeState(mo, P_GetState(mo->type, SN_DEATH));

    if(mo->flags & MF_MISSILE)
    {
        mo->flags &= ~MF_MISSILE;
        mo->flags |= MF_VIEWALIGN;
        if(mo->flags & MF_BRIGHTEXPLODE)
            mo->flags |= MF_BRIGHTSHADOW;
    }

    switch(mo->type)
    {
    case MT_SORCBALL1:
    case MT_SORCBALL2:
    case MT_SORCBALL3:
        S_StartSound(SFX_SORCERER_BIGBALLEXPLODE, NULL);
        break;

    case MT_SORCFX1:
        S_StartSound(SFX_SORCERER_HEADSCREAM, NULL);
        break;

    default:
        if(mo->info->deathSound)
            S_StartSound(mo->info->deathSound, mo);
        break;
    }
}

void P_FloorBounceMissile(mobj_t* mo)
{
    boolean             shouldSplash = P_HitFloor(mo);

    if(shouldSplash)
    {
        switch(mo->type)
        {
        case MT_SORCFX1:
        case MT_SORCBALL1:
        case MT_SORCBALL2:
        case MT_SORCBALL3:
            break;

        default:
            P_MobjRemove(mo, false);
            return;
        }
    }

    switch(mo->type)
    {
    case MT_SORCFX1:
        mo->mom[MZ] = -mo->mom[MZ]; // No energy absorbed.
        break;

    case MT_SGSHARD1:
    case MT_SGSHARD2:
    case MT_SGSHARD3:
    case MT_SGSHARD4:
    case MT_SGSHARD5:
    case MT_SGSHARD6:
    case MT_SGSHARD7:
    case MT_SGSHARD8:
    case MT_SGSHARD9:
    case MT_SGSHARD0:
        mo->mom[MZ] *= -0.3f;
        if(fabs(mo->mom[MZ]) < 1.0f / 2)
        {
            P_MobjChangeState(mo, S_NULL);
            return;
        }
        break;

    default:
        mo->mom[MZ] *= -0.7f;
        break;
    }

    mo->mom[MX] = 2 * mo->mom[MX] / 3;
    mo->mom[MY] = 2 * mo->mom[MY] / 3;
    if(mo->info->seeSound)
    {
        switch(mo->type)
        {
        case MT_SORCBALL1:
        case MT_SORCBALL2:
        case MT_SORCBALL3:
            if(!mo->args[0])
                S_StartSound(mo->info->seeSound, mo);
            break;

        default:
            S_StartSound(mo->info->seeSound, mo);
            break;
        }

        S_StartSound(mo->info->seeSound, mo);
    }
}

void P_ThrustMobj(mobj_t *mo, angle_t angle, float move)
{
    uint            an = angle >> ANGLETOFINESHIFT;
    mo->mom[MX] += move * FIX2FLT(finecosine[an]);
    mo->mom[MY] += move * FIX2FLT(finesine[an]);
}

/**
 * @param delta         The amount 'source' needs to turn.
 *
 * @return              @c 1, if 'source' needs to turn clockwise, or
 *                      @c 0, if 'source' needs to turn counter clockwise.
 */
int P_FaceMobj(mobj_t *source, mobj_t *target, angle_t *delta)
{
    angle_t     diff, angle1, angle2;

    angle1 = source->angle;
    angle2 = R_PointToAngle2(source->pos[VX], source->pos[VY],
                             target->pos[VX], target->pos[VY]);
    if(angle2 > angle1)
    {
        diff = angle2 - angle1;
        if(diff > ANGLE_180)
        {
            *delta = ANGLE_MAX - diff;
            return 0;
        }
        else
        {
            *delta = diff;
            return 1;
        }
    }
    else
    {
        diff = angle1 - angle2;
        if(diff > ANGLE_180)
        {
            *delta = ANGLE_MAX - diff;
            return 1;
        }
        else
        {
            *delta = diff;
            return 0;
        }
    }
}

/**
 * The missile tracer field must be mobj_t *target.
 *
 * @return              @c true, if target was tracked.
 */
boolean P_SeekerMissile(mobj_t *actor, angle_t thresh, angle_t turnMax)
{
    int             dir;
    uint            an;
    float           dist;
    angle_t         delta;
    mobj_t         *target;

    target = actor->tracer;
    if(target == NULL)
        return false;

    if(!(target->flags & MF_SHOOTABLE))
    {   // Target died.
        actor->tracer = NULL;
        return false;
    }

    dir = P_FaceMobj(actor, target, &delta);
    if(delta > thresh)
    {
        delta >>= 1;
        if(delta > turnMax)
        {
            delta = turnMax;
        }
    }

    if(dir) // Turn clockwise.
        actor->angle += delta;
    else // Turn counter clockwise.
        actor->angle -= delta;

    an = actor->angle >> ANGLETOFINESHIFT;
    actor->mom[MX] = actor->info->speed * FIX2FLT(finecosine[an]);
    actor->mom[MY] = actor->info->speed * FIX2FLT(finesine[an]);

    if(actor->pos[VZ]  + actor->height  < target->pos[VZ] ||
       target->pos[VZ] + target->height < actor->pos[VZ])
    {   // Need to seek vertically
        dist = P_ApproxDistance(target->pos[VX] - actor->pos[VX],
                                target->pos[VY] - actor->pos[VY]);
        dist /= actor->info->speed;
        if(dist < 1)
            dist = 1;

        actor->mom[MZ] =
            (target->pos[VZ] + (target->height /2) -
             (actor->pos[VZ] + (actor->height /2))) / dist;
    }

    return true;
}

static __inline boolean isInWalkState(player_t* pl)
{
    return pl->plr->mo->state - STATES - PCLASS_INFO(pl->class_)->runState < 4;
}

float P_MobjGetFriction(mobj_t* mo)
{
    if((mo->flags2 & MF2_FLY) && !(mo->pos[VZ] <= mo->floorZ) && !mo->onMobj)
    {
        return FRICTION_FLY;
    }
    else
    {
        const terraintype_t* tt = P_MobjGetFloorTerrainType(mo);

        if(tt->flags & TTF_FRICTION_LOW)
            return FRICTION_LOW;
    }

    return FRICTION_NORMAL;
}

void P_MobjMoveXY(mobj_t* mo)
{
    static const float windTab[3] = {
        2048.0 / FRACUNIT * 5,
        2048.0 / FRACUNIT * 10,
        2048.0 / FRACUNIT * 25
    };

    float posTry[2], mom[2];
    player_t* player;
    angle_t angle;

    // $democam: cameramen have their own movement code
    if(P_CameraXYMovement(mo))
        return;

<<<<<<< HEAD
    if(INRANGE_OF(mo->mom[MX], 0, NOMOM_THRESHOLD) &&
       INRANGE_OF(mo->mom[MY], 0, NOMOM_THRESHOLD))
=======
    if(FEQUAL(mo->mom[MX], 0) && FEQUAL(mo->mom[MY], 0))
>>>>>>> 61bc31c7
    {
        if(mo->flags & MF_SKULLFLY)
        {   // A flying mobj slammed into something
            mo->flags &= ~MF_SKULLFLY;
            mo->mom[MX] = mo->mom[MY] = mo->mom[MZ] = 0;
            P_MobjChangeState(mo, P_GetState(mo->type, SN_SEE));
        }
        return;
    }

    if(mo->flags2 & MF2_WINDTHRUST)
    {
        int special = P_ToXSectorOfSubsector(mo->subsector)->special;
        switch(special)
        {
        case 40:
        case 41:
        case 42: // Wind_East
            P_ThrustMobj(mo, 0, windTab[special - 40]);
            break;

        case 43:
        case 44:
        case 45: // Wind_North
            P_ThrustMobj(mo, ANG90, windTab[special - 43]);
            break;

        case 46:
        case 47:
        case 48: // Wind_South
            P_ThrustMobj(mo, ANG270, windTab[special - 46]);
            break;

        case 49:
        case 50:
        case 51: // Wind_West
            P_ThrustMobj(mo, ANG180, windTab[special - 49]);
            break;
        }
    }

    mom[MX] = MINMAX_OF(-MAXMOM, mo->mom[MX], MAXMOM);
    mom[MY] = MINMAX_OF(-MAXMOM, mo->mom[MY], MAXMOM);
    mo->mom[MX] = mom[MX];
    mo->mom[MY] = mom[MY];

    player = mo->player;
    do
    {
        if(mom[VX] > MAXMOMSTEP || mom[VY] > MAXMOMSTEP)
        {
            posTry[VX] = mo->pos[VX] + mom[VX] / 2;
            posTry[VY] = mo->pos[VY] + mom[VY] / 2;
            mom[VX] /= 2;
            mom[VY] /= 2;
        }
        else
        {
            posTry[VX] = mo->pos[VX] + mom[VX];
            posTry[VY] = mo->pos[VY] + mom[VY];
            mom[VX] = mom[VY] = 0;
        }

        if(!P_TryMove(mo, posTry[VX], posTry[VY]))
        {   // Blocked mom.
            if(mo->flags2 & MF2_SLIDE)
            {   // Try to slide along it.
                if(blockingMobj == NULL)
                {   // Slide against wall.
                    P_SlideMove(mo);
                }
                else
                {   // Slide against mobj.
                    if(P_TryMove(mo, mo->pos[VX], posTry[VY]))
                    {
                        mo->mom[MX] = 0;
                    }
                    else if(P_TryMove(mo, posTry[VX], mo->pos[VY]))
                    {
                        mo->mom[MY] = 0;
                    }
                    else
                    {
                        mo->mom[MX] = mo->mom[MY] = 0;
                    }
                }
            }
            else if(mo->flags & MF_MISSILE)
            {
                sector_t* backSec;

                if(mo->flags2 & MF2_FLOORBOUNCE)
                {
                    if(blockingMobj)
                    {
                        if((blockingMobj->flags2 & MF2_REFLECTIVE) ||
                           ((!blockingMobj->player) &&
                            (!(blockingMobj->flags & MF_COUNTKILL))))
                        {
                            float speed;

                            angle =
                                R_PointToAngle2(blockingMobj->pos[VX],
                                                blockingMobj->pos[VY],
                                                mo->pos[VX], mo->pos[VY]) +
                                ANGLE_1 * ((P_Random() % 16) - 8);

                            speed = P_ApproxDistance(mo->mom[MX], mo->mom[MY]);
                            speed *= 0.75f;

                            mo->angle = angle;
                            angle >>= ANGLETOFINESHIFT;
                            mo->mom[MX] = speed * FIX2FLT(finecosine[angle]);
                            mo->mom[MY] = speed * FIX2FLT(finesine[angle]);
                            if(mo->info->seeSound)
                                S_StartSound(mo->info->seeSound, mo);

                            return;
                        }
                        else
                        {   // Struck a player/creature
                            P_ExplodeMissile(mo);
                        }
                    }
                    else
                    {   // Struck a wall
                        P_BounceWall(mo);
                        switch(mo->type)
                        {
                        case MT_SORCBALL1:
                        case MT_SORCBALL2:
                        case MT_SORCBALL3:
                        case MT_SORCFX1:
                            break;

                        default:
                            if(mo->info->seeSound)
                                S_StartSound(mo->info->seeSound, mo);
                            break;
                        }

                        return;
                    }
                }

                if(blockingMobj && (blockingMobj->flags2 & MF2_REFLECTIVE))
                {
                    angle =
                        R_PointToAngle2(blockingMobj->pos[VX],
                                        blockingMobj->pos[VY],
                                        mo->pos[VX],
                                        mo->pos[VY]);

                    // Change angle for delflection/reflection
                    switch(blockingMobj->type)
                    {
                    case MT_CENTAUR:
                    case MT_CENTAURLEADER:
                        if(abs(angle - blockingMobj->angle) >> 24 > 45)
                            goto explode;
                        if(mo->type == MT_HOLY_FX)
                            goto explode;
                        // Drop through to sorcerer full reflection
                    case MT_SORCBOSS:
                        // Deflection
                        if(P_Random() < 128)
                            angle += ANGLE_45;
                        else
                            angle -= ANGLE_45;
                        break;

                    default:
                        // Reflection
                        angle += ANGLE_1 * ((P_Random() % 16) - 8);
                        break;
                    }

                    // Reflect the missile along angle
                    mo->angle = angle;
                    angle >>= ANGLETOFINESHIFT;

                    mo->mom[MX] = (mo->info->speed / 2) * FIX2FLT(finecosine[angle]);
                    mo->mom[MY] = (mo->info->speed / 2) * FIX2FLT(finesine[angle]);

                    if(mo->flags2 & MF2_SEEKERMISSILE)
                    {
                        mo->tracer = mo->target;
                    }
                    mo->target = blockingMobj;

                    return;
                }

explode:
                // Explode a missile

                //// kludge: Prevent missiles exploding against the sky.
                if(ceilingLine &&
                   (backSec = P_GetPtrp(ceilingLine, DMU_BACK_SECTOR)))
                {
                    if((P_GetIntp(P_GetPtrp(backSec, DMU_CEILING_MATERIAL),
                                    DMU_FLAGS) & MATF_SKYMASK) &&
                       mo->pos[VZ] > P_GetFloatp(backSec, DMU_CEILING_HEIGHT))
                    {
                        if(mo->type == MT_BLOODYSKULL)
                        {
                            mo->mom[MX] = mo->mom[MY] = 0;
                            mo->mom[MZ] = -1;
                        }
                        else if(mo->type == MT_HOLY_FX)
                        {
                            P_ExplodeMissile(mo);
                        }
                        else
                        {
                            P_MobjRemove(mo, false);
                        }

                        return;
                    }
                }

                if(floorLine &&
                   (backSec = P_GetPtrp(floorLine, DMU_BACK_SECTOR)))
                {
                    if((P_GetIntp(P_GetPtrp(backSec, DMU_FLOOR_MATERIAL),
                                    DMU_FLAGS) & MATF_SKYMASK) &&
                       mo->pos[VZ] < P_GetFloatp(backSec, DMU_FLOOR_HEIGHT))
                    {
                        if(mo->type == MT_BLOODYSKULL)
                        {
                            mo->mom[MX] = mo->mom[MY] = 0;
                            mo->mom[MZ] = -1;
                        }
                        else if(mo->type == MT_HOLY_FX)
                        {
                            P_ExplodeMissile(mo);
                        }
                        else
                        {
                            P_MobjRemove(mo, false);
                        }

                        return;
                    }
                }
                //// kludge end.

                P_ExplodeMissile(mo);
            }
            else
            {
                mo->mom[MX] = mo->mom[MY] = 0;
            }
        }
    } while(!INRANGE_OF(mom[MX], 0, NOMOM_THRESHOLD) ||
            !INRANGE_OF(mom[MY], 0, NOMOM_THRESHOLD));

    // Friction
    if(player && (P_GetPlayerCheats(player) & CF_NOMOMENTUM))
    {   // Debug option for no sliding at all
        mo->mom[MX] = mo->mom[MY] = 0;
        return;
    }
    if(mo->flags & (MF_MISSILE | MF_SKULLFLY))
        return; // No friction for missiles

    if(mo->pos[VZ] > mo->floorZ && !(mo->flags2 & MF2_FLY) && !mo->onMobj)
    {    // No friction when falling
        if(mo->type != MT_BLASTEFFECT)
            return;
    }

    if(mo->flags & MF_CORPSE)
    {
        // Do not stop sliding if halfway off a step with some momentum.
        if(!INRANGE_OF(mo->mom[MX], 0, DROPOFFMOM_THRESHOLD) ||
           !INRANGE_OF(mo->mom[MY], 0, DROPOFFMOM_THRESHOLD))
        {
            if(mo->floorZ != P_GetFloatp(mo->subsector, DMU_FLOOR_HEIGHT))
                return;
        }
    }

    // Stop player walking animation.
    if((!player || (!(player->plr->forwardMove || player->plr->sideMove))) &&
       INRANGE_OF(mo->mom[MX], 0, WALKSTOP_THRESHOLD) &&
       INRANGE_OF(mo->mom[MY], 0, WALKSTOP_THRESHOLD))
    {   // If in a walking frame, stop moving
        if(player)
        {
            if((unsigned)
               ((player->plr->mo->state - STATES) - PCLASS_INFO(player->class_)->runState) < 4)
            {
                P_MobjChangeState(player->plr->mo, PCLASS_INFO(player->class_)->normalState);
            }
        }
        mo->mom[MX] = 0;
        mo->mom[MY] = 0;
    }
    else
    {
        float friction = P_MobjGetFriction(mo);
        mo->mom[MX] *= friction;
        mo->mom[MY] *= friction;
    }
}

/**
 * \todo Move this to p_inter ***
 */
void P_MonsterFallingDamage(mobj_t *mo)
{
    int         damage;
    float       mom;

    mom = (int) fabs(mo->mom[MZ]);
    if(mom > 35)
    {    // automatic death
        damage = 10000;
    }
    else
    {
        damage = (int) ((mom - 23) * 6);
    }
    damage = 10000; // always kill 'em.

    P_DamageMobj(mo, NULL, NULL, damage, false);
}

void P_MobjMoveZ(mobj_t *mo)
{
    float           gravity, dist, delta;

    // $democam: cameramen get special z movement
    if(P_CameraZMovement(mo))
        return;

    gravity = P_GetGravity();

    // Check for smooth step up.
    if(mo->player && mo->pos[VZ] < mo->floorZ)
    {
        mo->player->viewHeight -= mo->floorZ - mo->pos[VZ];
        mo->player->viewHeightDelta =
            (cfg.plrViewHeight - mo->player->viewHeight) / 8;
    }

    // Adjust height.
    mo->pos[VZ] += mo->mom[MZ];
    if((mo->flags & MF_FLOAT) && mo->target && !P_MobjIsCamera(mo->target))
    {
        // Float down towards target if too close.
        if(!(mo->flags & MF_SKULLFLY) && !(mo->flags & MF_INFLOAT))
        {
            dist =
                P_ApproxDistance(mo->pos[VX] - mo->target->pos[VX],
                                 mo->pos[VY] - mo->target->pos[VY]);
            delta = (mo->target->pos[VZ] + (mo->height /2)) - mo->pos[VZ];
            if(delta < 0 && dist < -(delta * 3))
            {
                mo->pos[VZ] -= FLOATSPEED;
                P_MobjSetSRVOZ(mo, -FLOATSPEED);
            }
            else if(delta > 0 && dist < (delta * 3))
            {
                mo->pos[VZ] += FLOATSPEED;
                P_MobjSetSRVOZ(mo, FLOATSPEED);
            }
        }
    }

    if(mo->player && (mo->flags2 & MF2_FLY) &&
       !(mo->pos[VZ] <= mo->floorZ) && (mapTime & 2))
    {
        mo->pos[VZ] +=
            FIX2FLT(finesine[(FINEANGLES / 20 * mapTime >> 2) & FINEMASK]);
    }

    // Clip movement.
    if(mo->pos[VZ] <= mo->floorZ)
    {   // Hit the floor
        statenum_t              state;

        if(mo->flags & MF_MISSILE)
        {
            mo->pos[VZ] = mo->floorZ;
            if(mo->flags2 & MF2_FLOORBOUNCE)
            {
                P_FloorBounceMissile(mo);
                return;
            }
            else if(mo->type == MT_HOLY_FX)
            {   // The spirit struck the ground.
                mo->mom[MZ] = 0;
                P_HitFloor(mo);
                return;
            }
            else if(mo->type == MT_MNTRFX2 || mo->type == MT_LIGHTNING_FLOOR)
            {   // Minotaur floor fire can go up steps.
                return;
            }
            else
            {
                P_HitFloor(mo);
                P_ExplodeMissile(mo);
                return;
            }
        }

        if(mo->flags & MF_COUNTKILL)
        {
            // Blasted mobj falling.
            if(mo->mom[MZ] < -23)
            {
                P_MonsterFallingDamage(mo);
            }
        }

        if(mo->pos[VZ] - mo->mom[MZ] > mo->floorZ)
        {   // Spawn splashes, etc.
            P_HitFloor(mo);
        }

        mo->pos[VZ] = mo->floorZ;
        if(mo->mom[MZ] < 0)
        {
            if((mo->flags2 & MF2_ICEDAMAGE) && mo->mom[MZ] < -gravity * 8)
            {
                mo->tics = 1;
                mo->mom[MX] = mo->mom[MY] = mo->mom[MZ] = 0;
                return;
            }

            if(mo->player)
            {
                mo->player->jumpTics = 7; // delay any jumping for a short time
                if(mo->mom[MZ] < -gravity * 8 && !(mo->flags2 & MF2_FLY))
                {   // Squat down.
                    mo->player->viewHeightDelta = mo->mom[MZ] / 8;
                    if(mo->mom[MZ] < -23)
                    {
                        P_FallingDamage(mo->player);
                        P_NoiseAlert(mo, mo);
                    }
                    else if(mo->mom[MZ] < -gravity * 12 && !mo->player->morphTics)
                    {
                        S_StartSound(SFX_PLAYER_LAND, mo);

                        // Fix DOOM bug - dead players grunting when hitting the ground
                        // (e.g., after an archvile attack)
                        if(mo->player->health > 0)
                            switch(mo->player->class_)
                            {
                            case PCLASS_FIGHTER:
                                S_StartSound(SFX_PLAYER_FIGHTER_GRUNT, mo);
                                break;

                            case PCLASS_CLERIC:
                                S_StartSound(SFX_PLAYER_CLERIC_GRUNT, mo);
                                break;

                            case PCLASS_MAGE:
                                S_StartSound(SFX_PLAYER_MAGE_GRUNT, mo);
                                break;

                            default:
                                break;
                            }
                    }
                    else if(!mo->player->morphTics)
                    {
                        const terraintype_t* tt =
                            P_MobjGetFloorTerrainType(mo);

                        if(!(tt->flags & TTF_NONSOLID))
                            S_StartSound(SFX_PLAYER_LAND, mo);
                    }

                    if(!cfg.useMLook && cfg.lookSpring)
                        mo->player->centering = true;
                }
            }
            else if(mo->type >= MT_POTTERY1 && mo->type <= MT_POTTERY3)
            {
                P_DamageMobj(mo, NULL, NULL, 25, false);
            }
            else if(mo->flags & MF_COUNTKILL)
            {
                if(mo->mom[MZ] < -23)
                {
                    // Doesn't get here
                }
            }
            mo->mom[MZ] = 0;
        }

        if(mo->flags & MF_SKULLFLY)
        {   // The skull slammed into something
            mo->mom[MZ] = -mo->mom[MZ];
        }

        if((state = P_GetState(mo->type, SN_CRASH)) != S_NULL &&
           (mo->flags & MF_CORPSE) && !(mo->flags2 & MF2_ICEDAMAGE))
        {
            P_MobjChangeState(mo, state);
            return;
        }
    }
    else if(mo->flags2 & MF2_LOGRAV)
    {
        if(FEQUAL(mo->mom[MZ], 0))
            mo->mom[MZ] = -(gravity / 8) * 2;
        else
            mo->mom[MZ] -= gravity / 8;
    }
    else if(!(mo->flags & MF_NOGRAVITY))
    {
        if(FEQUAL(mo->mom[MZ], 0))
            mo->mom[MZ] = -gravity * 2;
        else
            mo->mom[MZ] -= gravity;
    }

    if(mo->pos[VZ] + mo->height > mo->ceilingZ)
    {   // hit the ceiling
        if(mo->mom[MZ] > 0)
            mo->mom[MZ] = 0;

        mo->pos[VZ] = mo->ceilingZ - mo->height;
        if(mo->flags2 & MF2_FLOORBOUNCE)
        {
            // Maybe reverse momentum here for ceiling bounce
            // Currently won't happen
            if(mo->info->seeSound)
            {
                S_StartSound(mo->info->seeSound, mo);
            }
            return;
        }

        if(mo->flags & MF_SKULLFLY)
        {   // the skull slammed into something
            mo->mom[MZ] = -mo->mom[MZ];
        }

        if(mo->flags & MF_MISSILE)
        {
            if(mo->type == MT_LIGHTNING_CEILING)
                return;

            if(P_GetIntp(P_GetPtrp(mo->subsector, DMU_CEILING_MATERIAL),
                           DMU_FLAGS) & MATF_SKYMASK)
            {
                if(mo->type == MT_BLOODYSKULL)
                {
                    mo->mom[MX] = mo->mom[MY] = 0;
                    mo->mom[MZ] = -1;
                }
                else if(mo->type == MT_HOLY_FX)
                {
                    P_ExplodeMissile(mo);
                }
                else
                {
                    P_MobjRemove(mo, false);
                }

                return;
            }

            P_ExplodeMissile(mo);
            return;
        }
    }
}

static void landedOnThing(mobj_t* mo)
{
    if(!mo || !mo->player)
        return; // We are only interested in players.

    mo->player->viewHeightDelta = mo->mom[MZ] / 8;
    if(mo->mom[MZ] < -23)
    {
        P_FallingDamage(mo->player);
        P_NoiseAlert(mo, mo);
    }
    else if(mo->mom[MZ] < -P_GetGravity() * 12 && !mo->player->morphTics)
    {
        S_StartSound(SFX_PLAYER_LAND, mo);
        switch(mo->player->class_)
        {
        case PCLASS_FIGHTER:
            S_StartSound(SFX_PLAYER_FIGHTER_GRUNT, mo);
            break;

        case PCLASS_CLERIC:
            S_StartSound(SFX_PLAYER_CLERIC_GRUNT, mo);
            break;

        case PCLASS_MAGE:
            S_StartSound(SFX_PLAYER_MAGE_GRUNT, mo);
            break;

        default:
            break;
        }
    }
    else if(!mo->player->morphTics)
    {
        S_StartSound(SFX_PLAYER_LAND, mo);
    }

    // Lookspring is stupid when mouselook is on (and not in demo).
    if(!cfg.useMLook && cfg.lookSpring) // || demorecording || demoplayback)
        mo->player->centering = true;
}

void P_MobjThinker(mobj_t* mobj)
{
    if(IS_CLIENT && !ClMobj_IsValid(mobj))
        return; // We should not touch this right now.

    if(mobj->type == MT_MWAND_MISSILE || mobj->type == MT_CFLAME_MISSILE)
    {
        int                 i;
        float               z, frac[3];
        boolean             changexy;

        // Handle movement.
        if(!FEQUAL(mobj->mom[MX], 0) || !FEQUAL(mobj->mom[MY], 0) || !FEQUAL(mobj->mom[MZ], 0) ||
           !FEQUAL(mobj->pos[VZ], mobj->floorZ))
        {
            frac[VX] = mobj->mom[MX] / 8;
            frac[VY] = mobj->mom[MY] / 8;
            frac[VZ] = mobj->mom[MZ] / 8;
            changexy = (!FEQUAL(frac[VX], 0) || !FEQUAL(frac[VY], 0));

            for(i = 0; i < 8; ++i)
            {
                if(changexy)
                {
                    if(!P_TryMove(mobj, mobj->pos[VX] + frac[VX],
                                        mobj->pos[VY] + frac[VY]))
                    {   // Blocked move.
                        P_ExplodeMissile(mobj);
                        return;
                    }
                }

                mobj->pos[VZ] += frac[VZ];
                if(mobj->pos[VZ] <= mobj->floorZ)
                {   // Hit the floor.
                    mobj->pos[VZ] = mobj->floorZ;
                    P_HitFloor(mobj);
                    P_ExplodeMissile(mobj);
                    return;
                }

                if(mobj->pos[VZ] + mobj->height > mobj->ceilingZ)
                {   // Hit the ceiling.
                    mobj->pos[VZ] = mobj->ceilingZ - mobj->height;
                    P_ExplodeMissile(mobj);
                    return;
                }

                if(changexy)
                {
                    if(mobj->type == MT_MWAND_MISSILE && (P_Random() < 128))
                    {
                        z = mobj->pos[VZ] - 8;
                        if(z < mobj->floorZ)
                        {
                            z = mobj->floorZ;
                        }
                        P_SpawnMobj3f(MT_MWANDSMOKE, mobj->pos[VX],
                                      mobj->pos[VY], z, P_Random() << 24, 0);
                    }
                    else if(!--mobj->special1)
                    {
                        mobj->special1 = 4;
                        z = mobj->pos[VZ] - 12;
                        if(z < mobj->floorZ)
                        {
                            z = mobj->floorZ;
                        }

                        P_SpawnMobj3f(MT_CFLAMEFLOOR, mobj->pos[VX],
                                      mobj->pos[VY], z, mobj->angle, 0);
                    }
                }
            }
        }

        // Advance the state.
        if(mobj->tics != -1)
        {
            mobj->tics--;
            while(!mobj->tics)
            {
                if(!P_MobjChangeState(mobj, mobj->state->nextState))
                    return; // Mobj was removed.
            }
        }

        return;
    }

    // The first three bits of the selector special byte contain a
    // relative health level.
    P_UpdateHealthBits(mobj);

    // Handle X and Y momentums
    blockingMobj = NULL;
    if(!FEQUAL(mobj->mom[MX], 0) || !FEQUAL(mobj->mom[MY], 0) ||
       (mobj->flags & MF_SKULLFLY))
    {
        P_MobjMoveXY(mobj);
        if(mobj->thinker.function == NOPFUNC)
        {   // Mobj was removed.
            return;
        }
    }
    else if(mobj->flags2 & MF2_BLASTED)
    {   // Reset to not blasted when momentums are gone.
        ResetBlasted(mobj);
    }

    if(mobj->flags2 & MF2_FLOATBOB)
    {
        // Keep it on the floor.
        mobj->pos[VZ] = mobj->floorZ;

        // Negative floorclip raises the mobj off the floor.
        mobj->floorClip = -mobj->special1;
        if(mobj->floorClip < -MAX_BOB_OFFSET)
        {
            // We don't want it going through the floor.
            mobj->floorClip = -MAX_BOB_OFFSET;
        }
    }
    else if(!FEQUAL(mobj->pos[VZ], mobj->floorZ) || !FEQUAL(mobj->mom[MZ], 0) || blockingMobj)
    {   // Handle Z momentum and gravity
        if(mobj->flags2 & MF2_PASSMOBJ)
        {
            mobj->onMobj = P_CheckOnMobj(mobj);
            if(!mobj->onMobj)
            {
                P_MobjMoveZ(mobj);
            }
            else
            {
                if(mobj->mom[MZ] < -P_GetGravity() * 8 && !(mobj->flags2 & MF2_FLY))
                {
                    landedOnThing(mobj);
                }

                if(mobj->onMobj->pos[VZ] + mobj->onMobj->height - mobj->pos[VZ] <= 24)
                {
                    if(mobj->player)
                    {
                        mobj->player->viewHeight -=
                            mobj->onMobj->pos[VZ] + mobj->onMobj->height - mobj->pos[VZ];
                        mobj->player->viewHeightDelta =
                            (cfg.plrViewHeight - mobj->player->viewHeight) / 8;
                    }

                    mobj->pos[VZ] = mobj->onMobj->pos[VZ] + mobj->onMobj->height;
                    mobj->mom[MZ] = 0;
                }
                else
                {   // hit the bottom of the blocking mobj
                    mobj->mom[MZ] = 0;
                }
            }
        }
        else
        {
            P_MobjMoveZ(mobj);
        }

        if(mobj->thinker.function == NOPFUNC)
        {   // mobj was removed
            return;
        }
    }

    // Cycle through states, calling action functions at transitions.
    if(mobj->tics != -1)
    {
        mobj->tics--;
        P_MobjAngleSRVOTicker(mobj);
        // You can cycle through multiple states in a tic.
        while(!mobj->tics)
        {
            P_MobjClearSRVO(mobj);
            if(!P_MobjChangeState(mobj, mobj->state->nextState))
            {   // Mobj was removed.
                return;
            }
        }
    }

    // Ice corpses aren't going anywhere.
    if(mobj->flags & MF_ICECORPSE)
        P_MobjSetSRVO(mobj, 0, 0);
}

mobj_t* P_SpawnMobj3f(mobjtype_t type, float x, float y, float z,
                      angle_t angle, int spawnFlags)
{
    mobj_t*             mo;
    mobjinfo_t*         info;
    float               space;
    int                 ddflags = 0;

    if(type == MT_ZLYNCHED_NOHEART)
    {
        type = MT_BLOODPOOL;
        angle = 0;
        spawnFlags |= MSF_Z_FLOOR;
    }

    if(type < MT_FIRST || type >= Get(DD_NUMMOBJTYPES))
    {
#ifdef _DEBUG
        Con_Error("P_SpawnMobj: Illegal mo type %i.\n", type);
#endif
        return NULL;
    }

    info = &MOBJINFO[type];

    /*
    // Clients only spawn local objects.
    if(!(info->flags & MF_LOCAL) && IS_CLIENT)
        return NULL;
    */

    // Not for deathmatch?
    if(deathmatch && (info->flags & MF_NOTDMATCH))
        return NULL;

    // Don't spawn any monsters if -noMonstersParm.
    if(noMonstersParm && (info->flags & MF_COUNTKILL))
        return NULL;

    if(info->flags & MF_SOLID)
        ddflags |= DDMF_SOLID;
    if(info->flags2 & MF2_DONTDRAW)
        ddflags |= DDMF_DONTDRAW;

    mo = P_MobjCreate(P_MobjThinker, x, y, z, angle, info->radius,
                      info->height, ddflags);
    mo->type = type;
    mo->info = info;
    mo->flags = info->flags;
    mo->flags2 = info->flags2;
    mo->flags3 = info->flags3;
    // This doesn't appear to actually be used see P_DamageMobj in P_inter.c
    mo->damage = info->damage;
    mo->health = info->spawnHealth *
        (IS_NETGAME ? cfg.netMobHealthModifier : 1);
    mo->moveDir = DI_NODIR;

    if(gameSkill != SM_NIGHTMARE)
    {
        mo->reactionTime = info->reactionTime;
    }
    mo->lastLook = P_Random() % MAXPLAYERS;

    // Must link before setting state.
    P_MobjSetState(mo, P_GetState(mo->type, SN_SPAWN));

    // Set subsector and/or block links.
    P_MobjSetPosition(mo);

    mo->floorZ = P_GetFloatp(mo->subsector, DMU_FLOOR_HEIGHT);
    mo->ceilingZ = P_GetFloatp(mo->subsector, DMU_CEILING_HEIGHT);

    if((spawnFlags & MSF_Z_CEIL) || (info->flags & MF_SPAWNCEILING))
    {
        mo->pos[VZ] = mo->ceilingZ - mo->info->height - z;
    }
    else if((spawnFlags & MSF_Z_RANDOM) || (info->flags2 & MF2_SPAWNFLOAT))
    {
        space = mo->ceilingZ - mo->info->height - mo->floorZ;
        if(space > 48)
        {
            space -= 40;
            mo->pos[VZ] = ((space * P_Random()) / 256) + mo->floorZ + 40;
        }
        else
        {
            mo->pos[VZ] = mo->floorZ;
        }
    }
    else if(spawnFlags & MSF_Z_FLOOR)
    {
        mo->pos[VZ] = mo->floorZ + z;
    }

    if(spawnFlags & MSF_AMBUSH)
    {
        mo->flags |= MF_AMBUSH;
    }

    mo->floorClip = 0;

    if((mo->flags2 & MF2_FLOORCLIP) &&
        mo->pos[VZ] == P_GetFloatp(mo->subsector, DMU_FLOOR_HEIGHT))
    {
        const terraintype_t* tt = P_MobjGetFloorTerrainType(mo);

        if(tt->flags & TTF_FLOORCLIP)
            mo->floorClip = 10;
    }

    if(spawnFlags & MTF_DORMANT)
    {
        mo->flags2 |= MF2_DORMANT;
        if(mo->type == MT_ICEGUY)
            P_MobjChangeState(mo, S_ICEGUY_DORMANT);
        mo->tics = -1;
    }

    return mo;
}

mobj_t* P_SpawnMobj3fv(mobjtype_t type, const float pos[3], angle_t angle,
                       int spawnFlags)
{
    return P_SpawnMobj3f(type, pos[VX], pos[VY], pos[VZ], angle,
                         spawnFlags);
}

static boolean addToTIDList(thinker_t* th, void* context)
{
    size_t*             count = (size_t*) context;
    mobj_t*             mo = (mobj_t *) th;

    if(mo->tid != 0)
    {
        // Add to list.
        if(*count == MAX_TID_COUNT)
        {
            Con_Error("P_CreateTIDList: MAX_TID_COUNT (%d) exceeded.",
                      MAX_TID_COUNT);
        }

        TIDList[*count] = mo->tid;
        TIDMobj[(*count)++] = mo;
    }

    return true; // Continue iteration.
}

void P_CreateTIDList(void)
{
    size_t              count = 0;

    DD_IterateThinkers(P_MobjThinker, addToTIDList, &count);

    // Add termination marker
    TIDList[count] = 0;
}

void P_MobjInsertIntoTIDList(mobj_t* mobj, int tid)
{
    int                 i, index;

    index = -1;
    for(i = 0; TIDList[i] != 0; ++i)
    {
        if(TIDList[i] == -1)
        {   // Found empty slot
            index = i;
            break;
        }
    }

    if(index == -1)
    {   // Append required
        if(i == MAX_TID_COUNT)
        {
            Con_Error("P_MobjInsertIntoTIDList: MAX_TID_COUNT (%d)"
                      "exceeded.", MAX_TID_COUNT);
        }
        index = i;
        TIDList[index + 1] = 0;
    }

    mobj->tid = tid;
    TIDList[index] = tid;
    TIDMobj[index] = mobj;
}

void P_MobjRemoveFromTIDList(mobj_t* mobj)
{
    int                 i;

    if(!mobj->tid)
        return;

    for(i = 0; TIDList[i] != 0; ++i)
    {
        if(TIDMobj[i] == mobj)
        {
            TIDList[i] = -1;
            TIDMobj[i] = NULL;
            mobj->tid = 0;
            return;
        }
    }

    mobj->tid = 0;
}

mobj_t* P_FindMobjFromTID(int tid, int* searchPosition)
{
    int                 i;

    for(i = *searchPosition + 1; TIDList[i] != 0; ++i)
    {
        if(TIDList[i] == tid)
        {
            *searchPosition = i;
            return TIDMobj[i];
        }
    }

    *searchPosition = -1;
    return NULL;
}

void P_SpawnPuff(float x, float y, float z, angle_t angle)
{
    mobj_t*             puff;

    z += FIX2FLT((P_Random() - P_Random()) << 10);
    if((puff = P_SpawnMobj3f(PuffType, x, y, z, angle, 0)))
    {
        if(lineTarget && puff->info->seeSound)
        {   // Hit thing sound.
            S_StartSound(puff->info->seeSound, puff);
        }
        else if(puff->info->attackSound)
        {
            S_StartSound(puff->info->attackSound, puff);
        }

        switch(PuffType)
        {
        case MT_PUNCHPUFF:
            puff->mom[MZ] = 1;
            break;

        case MT_HAMMERPUFF:
            puff->mom[MZ] = .8f;
            break;

        default:
            break;
        }
    }

    puffSpawned = puff;
}

void P_SpawnBloodSplatter(float x, float y, float z, mobj_t* originator)
{
    mobj_t*             mo;

    if((mo = P_SpawnMobj3f(MT_BLOODSPLATTER, x, y, z, P_Random() << 24, 0)))
    {
        mo->target = originator;
        mo->mom[MX] = FIX2FLT((P_Random() - P_Random()) << 10);
        mo->mom[MY] = FIX2FLT((P_Random() - P_Random()) << 10);
        mo->mom[MZ] = 3;
    }
}

void P_SpawnBloodSplatter2(float x, float y, float z, mobj_t* originator)
{
    mobj_t*             mo;

    if((mo = P_SpawnMobj3f(MT_AXEBLOOD,
                           x + FIX2FLT((P_Random() - 128) << 11),
                           y + FIX2FLT((P_Random() - 128) << 11),
                           z, P_Random() << 24, 0)))
    {
        mo->target = originator;
    }
}

boolean P_HitFloor(mobj_t *thing)
{
    mobj_t*             mo;
    int                 smallsplash = false;
    const terraintype_t* tt;

    if(!thing->info) return false;

    if(IS_CLIENT && thing->player)
    {
        // The client notifies the server, which will handle the splash.
        NetCl_FloorHitRequest(thing->player);
        return false;
    }

    if(thing->floorZ != P_GetFloatp(thing->subsector, DMU_FLOOR_HEIGHT))
    {   // Don't splash if landing on the edge above water/lava/etc....
        return false;
    }

    // Things that don't splash go here
    switch(thing->type)
    {
    case MT_LEAF1:
    case MT_LEAF2:
    case MT_SPLASH:
    case MT_SLUDGECHUNK:
        return false;

    default:
        if(P_MobjIsCamera(thing))
            return false;
        break;
    }

    // Small splash for small masses.
    if(thing->info->mass < 10)
        smallsplash = true;

    tt = P_MobjGetFloorTerrainType(thing);
    if(tt->flags & TTF_SPAWN_SPLASHES)
    {
        if(smallsplash)
        {
            if((mo = P_SpawnMobj3f(MT_SPLASHBASE, thing->pos[VX],
                                   thing->pos[VY], 0, thing->angle + ANG180,
                                   MSF_Z_FLOOR)))
            {

                mo->floorClip += SMALLSPLASHCLIP;
                S_StartSound(SFX_AMBIENT10, mo); // small drip
            }
        }
        else
        {
            if((mo = P_SpawnMobj3f(MT_SPLASH, thing->pos[VX], thing->pos[VY], 0,
                                  P_Random() << 24, MSF_Z_FLOOR)))
            {
                mo->target = thing;
                mo->mom[MX] = FIX2FLT((P_Random() - P_Random()) << 8);
                mo->mom[MY] = FIX2FLT((P_Random() - P_Random()) << 8);
                mo->mom[MZ] = 2 + FIX2FLT(P_Random() << 8);

                mo = P_SpawnMobj3f(MT_SPLASHBASE, thing->pos[VX], thing->pos[VY],
                                   0, thing->angle + ANG180, MSF_Z_FLOOR);
                S_StartSound(SFX_WATER_SPLASH, mo);
            }

            if(thing->player)
                P_NoiseAlert(thing, thing);
        }

        return true;
    }
    else if(tt->flags & TTF_SPAWN_SMOKE)
    {
        if(smallsplash)
        {
            if((mo = P_SpawnMobj3f(MT_LAVASPLASH, thing->pos[VX], thing->pos[VY],
                                   0, P_Random() << 24, MSF_Z_FLOOR)))
                mo->floorClip += SMALLSPLASHCLIP;
        }
        else
        {
            if((mo = P_SpawnMobj3f(MT_LAVASMOKE, thing->pos[VX], thing->pos[VY],
                                   0, P_Random() << 24, MSF_Z_FLOOR)))
            {
                mo->mom[MZ] = 1 + FIX2FLT(P_Random() << 7);
                mo = P_SpawnMobj3f(MT_LAVASPLASH, thing->pos[VX], thing->pos[VY],
                                   0, P_Random() << 24, MSF_Z_FLOOR);
            }

            if(thing->player)
                P_NoiseAlert(thing, thing);
        }

        S_StartSound(SFX_LAVA_SIZZLE, mo);
        if(thing->player && mapTime & 31)
        {
            P_DamageMobj(thing, &lavaInflictor, NULL, 5, false);
        }
        return true;
    }
    else if(tt->flags & TTF_SPAWN_SLUDGE)
    {
        mo = NULL;

        if(smallsplash)
        {
            if((mo = P_SpawnMobj3f(MT_SLUDGESPLASH, thing->pos[VX],
                                   thing->pos[VY], 0, P_Random() << 24,
                                   MSF_Z_FLOOR)))
            {
                mo->floorClip += SMALLSPLASHCLIP;
            }
        }
        else
        {
            if((mo = P_SpawnMobj3f(MT_SLUDGECHUNK, thing->pos[VX],
                                   thing->pos[VY], 0, P_Random() << 24,
                                   MSF_Z_FLOOR)))
            {
                mo->target = thing;
                mo->mom[MX] = FIX2FLT((P_Random() - P_Random()) << 8);
                mo->mom[MY] = FIX2FLT((P_Random() - P_Random()) << 8);
                mo->mom[MZ] = 1 + FIX2FLT(P_Random() << 8);
            }

            mo = P_SpawnMobj3f(MT_SLUDGESPLASH, thing->pos[VX],
                               thing->pos[VY], 0, P_Random() << 24,
                               MSF_Z_FLOOR);

            if(thing->player)
                P_NoiseAlert(thing, thing);
        }

        S_StartSound(SFX_SLUDGE_GLOOP, mo);
        return true;
    }

    return false;
}

void ResetBlasted(mobj_t *mo)
{
    mo->flags2 &= ~MF2_BLASTED;
    if(!(mo->flags & MF_ICECORPSE))
    {
        mo->flags2 &= ~MF2_SLIDE;
    }
}

void P_BlastMobj(mobj_t *source, mobj_t *victim, float strength)
{
    uint            an;
    angle_t         angle;
    mobj_t         *mo;
    float           pos[3];

    angle = R_PointToAngle2(source->pos[VX], source->pos[VY],
                            victim->pos[VX], victim->pos[VY]);
    an = angle >> ANGLETOFINESHIFT;
    if(strength < BLAST_FULLSTRENGTH)
    {
        victim->mom[MX] = strength * FIX2FLT(finecosine[an]);
        victim->mom[MY] = strength * FIX2FLT(finesine[an]);
        if(victim->player)
        {
            // Players handled automatically.
        }
        else
        {
            victim->flags2 |= MF2_SLIDE;
            victim->flags2 |= MF2_BLASTED;
        }
    }
    else // Full strength.
    {
        if(victim->flags & MF_MISSILE)
        {
            switch(victim->type)
            {
            case MT_SORCBALL1: // Don't blast sorcerer balls.
            case MT_SORCBALL2:
            case MT_SORCBALL3:
                return;
                break;

            case MT_MSTAFF_FX2: // Reflect to originator.
                victim->tracer = victim->target;
                victim->target = source;
                break;

            default:
                break;
            }
        }

        if(victim->type == MT_HOLY_FX)
        {
            if(victim->tracer == source)
            {
                victim->tracer = victim->target;
                victim->target = source;
            }
        }
        victim->mom[MX] = BLAST_SPEED * FIX2FLT(finecosine[an]);
        victim->mom[MY] = BLAST_SPEED * FIX2FLT(finesine[an]);

        // Spawn blast puff.
        angle = R_PointToAngle2(victim->pos[VX], victim->pos[VY],
                              source->pos[VX], source->pos[VY]);
        an = angle >> ANGLETOFINESHIFT;

        pos[VX] = victim->pos[VX];
        pos[VY] = victim->pos[VY];
        pos[VZ] = victim->pos[VZ] - victim->floorClip + victim->height / 2;

        pos[VX] += (victim->radius + FIX2FLT(FRACUNIT)) * FIX2FLT(finecosine[an]);
        pos[VY] += (victim->radius + FIX2FLT(FRACUNIT)) * FIX2FLT(finesine[an]);

        if((mo = P_SpawnMobj3fv(MT_BLASTEFFECT, pos, angle, 0)))
        {
            mo->mom[MX] = victim->mom[MX];
            mo->mom[MY] = victim->mom[MY];
        }

        if((victim->flags & MF_MISSILE))
        {
            victim->mom[MZ] = 8;
            if(mo)
                mo->mom[MZ] = victim->mom[MZ];
        }
        else
        {
            victim->mom[MZ] = 1000 / victim->info->mass;
        }

        if(victim->player)
        {
            // Players handled automatically
        }
        else
        {
            victim->flags2 |= MF2_SLIDE;
            victim->flags2 |= MF2_BLASTED;
        }
    }
}

typedef struct {
    float               maxDistance;
    mobj_t*             source;
} radiusblastparams_t;

static boolean radiusBlast(thinker_t* th, void* context)
{
    radiusblastparams_t* params = (radiusblastparams_t*) context;
    mobj_t*             mo = (mobj_t *) th;
    float               dist;

    if(mo == params->source || (mo->flags2 & MF2_BOSS))
        return true; // Continue iteration.

    if(mo->type == MT_POISONCLOUD || // poison cloud.
       mo->type == MT_HOLY_FX || // holy fx.
       (mo->flags & MF_ICECORPSE)) // frozen corpse.
    {
        // Let these special cases go.
    }
    else if((mo->flags & MF_COUNTKILL) && mo->health <= 0)
    {
        return true; // Continue iteration.
    }
    else if(!(mo->flags & MF_COUNTKILL) && !mo->player &&
            !(mo->flags & MF_MISSILE))
    {   // Must be monster, player, or missile.
        return true; // Continue iteration.
    }

    // Is this mobj dormant?
    if(mo->flags2 & MF2_DORMANT)
        return true; // Continue iteration.

    // Is this an underground Wraith?
    if(mo->type == MT_WRAITHB && (mo->flags2 & MF2_DONTDRAW))
        return true; // Continue iteration.

    if(mo->type == MT_SPLASHBASE || mo->type == MT_SPLASH)
        return true; // Continue iteration.

    if(mo->type == MT_SERPENT || mo->type == MT_SERPENTLEADER)
        return true; // Continue iteration.

    // Within range?
    dist = P_ApproxDistance(params->source->pos[VX] - mo->pos[VX],
                            params->source->pos[VY] - mo->pos[VY]);
    if(dist <= params->maxDistance)
    {
        P_BlastMobj(params->source, mo, BLAST_FULLSTRENGTH);
    }

    return true; // Continue iteration.
}

/**
 * Blast all mobjs away.
 */
void P_BlastRadius(player_t* pl)
{
    mobj_t*             pmo = pl->plr->mo;
    radiusblastparams_t params;

    S_StartSound(SFX_INVITEM_BLAST, pmo);
    P_NoiseAlert(pmo, pmo);

    params.source = pmo;
    params.maxDistance = BLAST_RADIUS_DIST;
    DD_IterateThinkers(P_MobjThinker, radiusBlast, &params);
}

typedef struct {
    float               origin[2];
    float               maxDistance;
    boolean             effective;
} radiusgiveparams_t;

static boolean radiusGiveArmor(thinker_t* th, void* context)
{
    radiusgiveparams_t* params = (radiusgiveparams_t*) context;
    mobj_t*             mo = (mobj_t *) th;
    float               dist;

    if(!mo->player || mo->health <= 0)
        return true; // Continue iteration.

    // Within range?
    dist = P_ApproxDistance(params->origin[VX] - mo->pos[VX],
                            params->origin[VY] - mo->pos[VY]);
    if(dist <= params->maxDistance)
    {
        if((P_GiveArmor2(mo->player, ARMOR_ARMOR, 1)) ||
           (P_GiveArmor2(mo->player, ARMOR_SHIELD, 1)) ||
           (P_GiveArmor2(mo->player, ARMOR_HELMET, 1)) ||
           (P_GiveArmor2(mo->player, ARMOR_AMULET, 1)))
        {
            params->effective = true;
            S_StartSound(SFX_MYSTICINCANT, mo);
        }
    }

    return true; // Continue iteration.
}

static boolean radiusGiveBody(thinker_t* th, void* context)
{
    radiusgiveparams_t* params = (radiusgiveparams_t*) context;
    mobj_t*             mo = (mobj_t *) th;
    float               dist;

    if(!mo->player || mo->health <= 0)
        return true; // Continue iteration.

    // Within range?
    dist = P_ApproxDistance(params->origin[VX] - mo->pos[VX],
                            params->origin[VY] - mo->pos[VY]);
    if(dist <= params->maxDistance)
    {
        int                 amount = 50 + (P_Random() % 50);

        if(P_GiveBody(mo->player, amount))
        {
            params->effective = true;
            S_StartSound(SFX_MYSTICINCANT, mo);
        }
    }

    return true; // Continue iteration.
}

static boolean radiusGiveMana(thinker_t* th, void* context)
{
    radiusgiveparams_t* params = (radiusgiveparams_t*) context;
    mobj_t*             mo = (mobj_t *) th;
    float               dist;

    if(!mo->player || mo->health <= 0)
        return true; // Continue iteration.

    // Within range?
    dist = P_ApproxDistance(params->origin[VX] - mo->pos[VX],
                            params->origin[VY] - mo->pos[VY]);
    if(dist <= params->maxDistance)
    {
        int                 amount = 50 + (P_Random() % 50);

        if((P_GiveMana(mo->player, AT_BLUEMANA, amount)) ||
           (P_GiveMana(mo->player, AT_GREENMANA, amount)))
        {
            params->effective = true;
            S_StartSound(SFX_MYSTICINCANT, mo);
        }
    }

    return true; // Continue iteration.
}

/**
 * Do class specific effect for everyone in radius
 */
boolean P_HealRadius(player_t* player)
{
    mobj_t*             pmo = player->plr->mo;
    radiusgiveparams_t  params;

    params.effective = false;
    params.origin[VX] = pmo->pos[VX];
    params.origin[VY] = pmo->pos[VY];
    params.maxDistance = HEAL_RADIUS_DIST;

    switch(player->class_)
    {
    case PCLASS_FIGHTER:
        DD_IterateThinkers(P_MobjThinker, radiusGiveArmor, &params);
        break;

    case PCLASS_CLERIC:
        DD_IterateThinkers(P_MobjThinker, radiusGiveBody, &params);
        break;

    case PCLASS_MAGE:
        DD_IterateThinkers(P_MobjThinker, radiusGiveMana, &params);
        break;

    default:
        break;
    }

    return params.effective;
}

/**
 * @return              @c true, if the missile is at a valid spawn point,
 *                      otherwise explodes it and return @c false.
 */
boolean P_CheckMissileSpawn(mobj_t *missile)
{
    // Move a little forward so an angle can be computed if it
    // immediately explodes
    missile->pos[VX] += missile->mom[MX] / 2;
    missile->pos[VY] += missile->mom[MY] / 2;
    missile->pos[VZ] += missile->mom[MZ] / 2;

    if(!P_TryMove(missile, missile->pos[VX], missile->pos[VY]))
    {
        P_ExplodeMissile(missile);
        return false;
    }

    return true;
}

/**
 * @return             @c NULL, if the missile exploded immediately,
 *                     otherwise returns a mobj_t pointer to the spawned
 *                     missile.
 */
mobj_t *P_SpawnMissile(mobjtype_t type, mobj_t *source, mobj_t *dest)
{
    uint            an;
    float           z;
    mobj_t         *th;
    angle_t         angle;
    float           aim, dist, origdist;

    switch(type)
    {
    case MT_MNTRFX1: // Minotaur swing attack missile
        z = source->pos[VZ] + 40;
        break;

    case MT_MNTRFX2: // Minotaur floor fire missile
        z = source->floorZ;
        break;

    case MT_CENTAUR_FX:
        z = source->pos[VZ] + 45;
        break;

    case MT_ICEGUY_FX:
        z = source->pos[VZ] + 40;
        break;

    case MT_HOLY_MISSILE:
        z = source->pos[VZ] + 40;
        break;

    default:
        z = source->pos[VZ] + 32;
        break;
    }
    z -= source->floorClip;

    angle = R_PointToAngle2(source->pos[VX], source->pos[VY],
                            dest->pos[VX], dest->pos[VY]);
    if(dest->flags & MF_SHADOW)
    {   // Invisible target
        angle += (P_Random() - P_Random()) << 21;
    }

    if(!(th = P_SpawnMobj3f(type, source->pos[VX], source->pos[VY], z, angle, 0)))
        return NULL;

    if(th->info->seeSound)
        S_StartSound(th->info->seeSound, th);

    th->target = source; // Originator
    an = angle >> ANGLETOFINESHIFT;
    th->mom[MX] = th->info->speed * FIX2FLT(finecosine[an]);
    th->mom[MY] = th->info->speed * FIX2FLT(finesine[an]);

    origdist = P_ApproxDistance(dest->pos[VX] - source->pos[VX],
                                dest->pos[VY] - source->pos[VY]);
    dist = origdist / th->info->speed;
    if(dist < 1)
        dist = 1;
    th->mom[MZ] = (dest->pos[VZ] - source->pos[VZ]) / dist;

    // Use a more three-dimensional method.
    aim =
        BANG2RAD(bamsAtan2
                 ((int) (dest->pos[VZ] - source->pos[VZ]), (int) origdist));

    th->mom[MX] *= cos(aim);
    th->mom[MY] *= cos(aim);
    th->mom[MZ] = sin(aim) * th->info->speed;

    if(P_CheckMissileSpawn(th))
        return th;

    return NULL;
}

/**
 * @return              @c NULL, if the missile exploded immediately,
 *                      otherwise returns a mobj_t pointer to the spawned
 *                      missile.
 */
mobj_t *P_SpawnMissileXYZ(mobjtype_t type, float x, float y, float z,
                          mobj_t *source, mobj_t *dest)
{
    uint            an;
    mobj_t         *th;
    angle_t         angle;
    float           dist;

    z -= source->floorClip;

    angle = R_PointToAngle2(source->pos[VX], source->pos[VY],
                            dest->pos[VX], dest->pos[VY]);
    if(dest->flags & MF_SHADOW)
    {   // Invisible target
        angle += (P_Random() - P_Random()) << 21;
    }

    if(!(th = P_SpawnMobj3f(type, x, y, z, angle, 0)))
        return NULL;

    if(th->info->seeSound)
        S_StartSound(th->info->seeSound, th);

    th->target = source; // Originator
    an = angle >> ANGLETOFINESHIFT;
    th->mom[MX] = th->info->speed * FIX2FLT(finecosine[an]);
    th->mom[MY] = th->info->speed * FIX2FLT(finesine[an]);
    dist = P_ApproxDistance(dest->pos[VX] - source->pos[VX],
                            dest->pos[VY] - source->pos[VY]);
    dist /= th->info->speed;
    if(dist < 1)
        dist = 1;
    th->mom[MZ] = (dest->pos[VZ] - source->pos[VZ]) / dist;

    if(P_CheckMissileSpawn(th))
        return th;

    return NULL;
}

/**
 * @return              @c NULL, if the missile exploded immediately,
 *                      otherwise returns a mobj_t pointer to the spawned
 *                      missile.
 */
mobj_t* P_SpawnMissileAngle(mobjtype_t type, mobj_t* source, angle_t angle,
                            float momz)
{
    unsigned int        an;
    float               pos[3], spawnZOff = 0;
    mobj_t*             mo;

    memcpy(pos, source->pos, sizeof(pos));

    switch(type)
    {
    case MT_MNTRFX1: // Minotaur swing attack missile
        spawnZOff = 40;
        break;

    case MT_ICEGUY_FX2: // Secondary Projectiles of the Ice Guy
        spawnZOff = 3;
        break;

    case MT_MSTAFF_FX2:
        spawnZOff = 40;
        break;

    default:
        if(source->player)
        {
            if(!P_MobjIsCamera(source->player->plr->mo))
                spawnZOff = cfg.plrViewHeight - 9 +
                    source->player->plr->lookDir / 173;
        }
        else
        {
            spawnZOff = 32;
        }
        break;
    }

    if(type == MT_MNTRFX2) // Minotaur floor fire missile
    {
        mo = P_SpawnMobj3f(type, pos[VX], pos[VY], 0, angle, MSF_Z_FLOOR);
    }
    else
    {
        pos[VZ] += spawnZOff;
        pos[VZ] -= source->floorClip;
        mo = P_SpawnMobj3fv(type, pos, angle, 0);
    }

    if(mo)
    {
        if(mo->info->seeSound)
            S_StartSound(mo->info->seeSound, mo);

        mo->target = source; // Originator
        an = angle >> ANGLETOFINESHIFT;
        mo->mom[MX] = mo->info->speed * FIX2FLT(finecosine[an]);
        mo->mom[MY] = mo->info->speed * FIX2FLT(finesine[an]);
        mo->mom[MZ] = momz;

        return (P_CheckMissileSpawn(mo) ? mo : NULL);
    }

    return NULL;
}

/**
 * @return              @c NULL, if the missile exploded immediately,
 *                      otherwise returns a mobj_t pointer to the spawned
 *                      missile.
 */
mobj_t *P_SpawnMissileAngleSpeed(mobjtype_t type, mobj_t *source,
                                 angle_t angle, float momz, float speed)
{
    unsigned int        an;
    float               z;
    mobj_t*             mo;

    z = source->pos[VZ];
    z -= source->floorClip;
    mo = P_SpawnMobj3f(type, source->pos[VX], source->pos[VY], z, angle, 0);

    if(mo)
    {
        mo->target = source; // Originator
        an = angle >> ANGLETOFINESHIFT;
        mo->mom[MX] = speed * FIX2FLT(finecosine[an]);
        mo->mom[MY] = speed * FIX2FLT(finesine[an]);
        mo->mom[MZ] = momz;

        return (P_CheckMissileSpawn(mo) ? mo : NULL);
    }

    return NULL;
}

/**
 * Tries to aim at a nearby monster.
 */
mobj_t *P_SpawnPlayerMissile(mobjtype_t type, mobj_t *source)
{
    uint            an;
    angle_t         angle;
    float           pos[3], slope;
    float           fangle = LOOKDIR2RAD(source->player->plr->lookDir);
    float           movfac = 1;
    boolean         dontAim = cfg.noAutoAim;
    int             spawnFlags = 0;

    // Try to find a target
    angle = source->angle;
    slope = P_AimLineAttack(source, angle, 16 * 64);
    if(!lineTarget || dontAim)
    {
        angle += 1 << 26;
        slope = P_AimLineAttack(source, angle, 16 * 64);
        if(!lineTarget)
        {
            angle -= 2 << 26;
            slope = P_AimLineAttack(source, angle, 16 * 64);
        }

        if(!lineTarget || dontAim)
        {
            angle = source->angle;

            slope = sin(fangle) / 1.2;
            movfac = cos(fangle);
        }
    }

    memcpy(pos, source->pos, sizeof(pos));

    if(type == MT_LIGHTNING_FLOOR)
    {
        pos[VZ] = 0;
        slope = 0;
        spawnFlags |= MSF_Z_FLOOR;
    }
    else if(type == MT_LIGHTNING_CEILING)
    {
        pos[VZ] = 0;
        slope = 0;
        spawnFlags |= MSF_Z_CEIL;
    }
    else
    {
        if(!P_MobjIsCamera(source->player->plr->mo))
            pos[VZ] += cfg.plrViewHeight - 9 +
                (source->player->plr->lookDir / 173);
        pos[VZ] -= source->floorClip;
    }

    if(!(MissileMobj = P_SpawnMobj3fv(type, pos, angle, spawnFlags)))
        return NULL;

    MissileMobj->target = source;
    an = angle >> ANGLETOFINESHIFT;
    MissileMobj->mom[MX] =
        movfac * MissileMobj->info->speed * FIX2FLT(finecosine[an]);
    MissileMobj->mom[MY] =
        movfac * MissileMobj->info->speed * FIX2FLT(finesine[an]);
    MissileMobj->mom[MZ] = MissileMobj->info->speed * slope;

    if(MissileMobj->type == MT_MWAND_MISSILE ||
       MissileMobj->type == MT_CFLAME_MISSILE)
    {   // Ultra-fast ripper spawning missile
        MissileMobj->pos[VX] += MissileMobj->mom[MX] / 8;
        MissileMobj->pos[VY] += MissileMobj->mom[MY] / 8;
        MissileMobj->pos[VZ] += MissileMobj->mom[MZ] / 8;
    }
    else
    {   // Normal missile
        MissileMobj->pos[VX] += MissileMobj->mom[MX] / 2;
        MissileMobj->pos[VY] += MissileMobj->mom[MY] / 2;
        MissileMobj->pos[VZ] += MissileMobj->mom[MZ] / 2;
    }

    if(!P_TryMove(MissileMobj, MissileMobj->pos[VX], MissileMobj->pos[VY]))
    {   // Exploded immediately
        P_ExplodeMissile(MissileMobj);
        return NULL;
    }

    return MissileMobj;
}

mobj_t *P_SPMAngle(mobjtype_t type, mobj_t *source, angle_t origAngle)
{
    uint            an;
    angle_t         angle;
    mobj_t         *th;
    float           pos[3], slope;
    float           fangle = LOOKDIR2RAD(source->player->plr->lookDir);
    float           movfac = 1;
    boolean         dontAim = cfg.noAutoAim;

    // See which target is to be aimed at.
    angle = origAngle;
    slope = P_AimLineAttack(source, angle, 16 * 64);
    if(!lineTarget || dontAim)
    {
        angle += 1 << 26;
        slope = P_AimLineAttack(source, angle, 16 * 64);
        if(!lineTarget)
        {
            angle -= 2 << 26;
            slope = P_AimLineAttack(source, angle, 16 * 64);
        }

        if(!lineTarget || dontAim)
        {
            angle = origAngle;

            slope = sin(fangle) / 1.2;
            movfac = cos(fangle);
        }
    }

    memcpy(pos, source->pos, sizeof(pos));
    if(!P_MobjIsCamera(source->player->plr->mo))
        pos[VZ] += cfg.plrViewHeight - 9 +
            (source->player->plr->lookDir / 173);
    pos[VZ] -= source->floorClip;

    if((th = P_SpawnMobj3fv(type, pos, angle, 0)))
    {
        th->target = source;
        an = angle >> ANGLETOFINESHIFT;
        th->mom[MX] = movfac * th->info->speed * FIX2FLT(finecosine[an]);
        th->mom[MY] = movfac * th->info->speed * FIX2FLT(finesine[an]);
        th->mom[MZ] = th->info->speed * slope;

        if(P_CheckMissileSpawn(th))
            return th;
    }

    return NULL;
}

mobj_t* P_SPMAngleXYZ(mobjtype_t type, float x, float y, float z,
                      mobj_t* source, angle_t origAngle)
{
    uint            an;
    mobj_t*         th;
    angle_t         angle;
    float           slope, movfac = 1;
    float           fangle = LOOKDIR2RAD(source->player->plr->lookDir);
    boolean         dontAim = cfg.noAutoAim;

    // See which target is to be aimed at.
    angle = origAngle;
    slope = P_AimLineAttack(source, angle, 16 * 64);
    if(!lineTarget || dontAim)
    {
        angle += 1 << 26;
        slope = P_AimLineAttack(source, angle, 16 * 64);
        if(!lineTarget)
        {
            angle -= 2 << 26;
            slope = P_AimLineAttack(source, angle, 16 * 64);
        }

        if(!lineTarget || dontAim)
        {
            angle = origAngle;
            slope = sin(fangle) / 1.2;
            movfac = cos(fangle);
        }
    }

    if(!P_MobjIsCamera(source->player->plr->mo))
        z += cfg.plrViewHeight - 9 + (source->player->plr->lookDir / 173);
    z -= source->floorClip;

    if((th = P_SpawnMobj3f(type, x, y, z, angle, 0)))
    {
        th->target = source;
        an = angle >> ANGLETOFINESHIFT;
        th->mom[MX] = movfac * th->info->speed * FIX2FLT(finecosine[an]);
        th->mom[MY] = movfac * th->info->speed * FIX2FLT(finesine[an]);
        th->mom[MZ] = th->info->speed * slope;

        if(P_CheckMissileSpawn(th))
            return th;
    }

    return NULL;
}

mobj_t* P_SpawnKoraxMissile(mobjtype_t type, float x, float y, float z,
                            mobj_t* source, mobj_t* dest)
{
    uint            an;
    mobj_t         *th;
    angle_t         angle;
    float           dist;

    z -= source->floorClip;

    angle = R_PointToAngle2(x, y, dest->pos[VX], dest->pos[VY]);
    if(dest->flags & MF_SHADOW)
    {   // Invisible target
        angle += (P_Random() - P_Random()) << 21;
    }

    if((th = P_SpawnMobj3f(type, x, y, z, angle, 0)))
    {
        if(th->info->seeSound)
            S_StartSound(th->info->seeSound, th);

        th->target = source; // Originator
        an = angle >> ANGLETOFINESHIFT;
        th->mom[MX] = th->info->speed * FIX2FLT(finecosine[an]);
        th->mom[MY] = th->info->speed * FIX2FLT(finesine[an]);

        dist = P_ApproxDistance(dest->pos[VX] - x, dest->pos[VY] - y);
        dist /= th->info->speed;
        if(dist < 1)
            dist = 1;
        th->mom[MZ] = (dest->pos[VZ] - z + 30) / dist;

        if(P_CheckMissileSpawn(th))
            return th;
    }

    return NULL;
}<|MERGE_RESOLUTION|>--- conflicted
+++ resolved
@@ -390,12 +390,7 @@
     if(P_CameraXYMovement(mo))
         return;
 
-<<<<<<< HEAD
-    if(INRANGE_OF(mo->mom[MX], 0, NOMOM_THRESHOLD) &&
-       INRANGE_OF(mo->mom[MY], 0, NOMOM_THRESHOLD))
-=======
     if(FEQUAL(mo->mom[MX], 0) && FEQUAL(mo->mom[MY], 0))
->>>>>>> 61bc31c7
     {
         if(mo->flags & MF_SKULLFLY)
         {   // A flying mobj slammed into something
