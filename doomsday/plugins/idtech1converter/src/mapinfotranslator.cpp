--- conflicted
+++ resolved
@@ -1436,11 +1436,8 @@
 
             String const mapId = toMapId(mapUri);
 
-<<<<<<< HEAD
-=======
             bool const doubleSky = info.getb("doubleSky");
 
->>>>>>> fcfe37ed
             String const musicId = mapId + "_music";
             os << "\n\nMusic {"
                << "\n  ID = \"" + musicId + "\";"
@@ -1448,11 +1445,6 @@
                << "\n  CD Track = " + String::number(info.geti("cdTrack")) + ";"
                << "\n}";
 
-<<<<<<< HEAD
-            bool const doubleSky = info.getb("doubleSky");
-
-=======
->>>>>>> fcfe37ed
             os << "\n\nMap Info {"
                << "\n  ID = \"" + mapId + "\";"
                << "\n  Title = \"" + info.gets("title") + "\";"
