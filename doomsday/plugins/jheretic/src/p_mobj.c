--- conflicted
+++ resolved
@@ -360,17 +360,7 @@
     if(P_CameraXYMovement(mo))
         return;
 
-<<<<<<< HEAD
-    if(INRANGE_OF(mo->mom[MX], 0, NOMOM_THRESHOLD) &&
-       INRANGE_OF(mo->mom[MY], 0, NOMOM_THRESHOLD))
-=======
-    mom[MX] = MINMAX_OF(-MAXMOVE, mo->mom[MX], MAXMOVE);
-    mom[MY] = MINMAX_OF(-MAXMOVE, mo->mom[MY], MAXMOVE);
-    mo->mom[MX] = mom[MX];
-    mo->mom[MY] = mom[MY];
-
     if(FEQUAL(mom[MX], 0) && FEQUAL(mom[MY], 0))
->>>>>>> 61bc31c7
     {
         if(mo->flags & MF_SKULLFLY)
         {   // A flying mobj slammed into something.
