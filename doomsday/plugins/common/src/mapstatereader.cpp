--- conflicted
+++ resolved
@@ -27,11 +27,6 @@
 #include "dmu_lib.h"
 #include "dmu_archiveindex.h"
 #include "g_game.h"
-<<<<<<< HEAD
-=======
-#include "gamesession.h"
-#include "hu_log.h"
->>>>>>> 94904e42
 #include "mapstatewriter.h"    // ChunkId
 #include "p_actor.h"
 #include "p_mapsetup.h"
