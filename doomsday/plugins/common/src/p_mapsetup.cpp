--- conflicted
+++ resolved
@@ -923,16 +923,6 @@
     P_SpawnAllSpecialThinkers();
     P_SpawnAllMaterialOriginScrollers();
 
-<<<<<<< HEAD
-#if !__JHEXEN__
-    // Init extended generalized lines and sectors.
-    XG_Init();
-=======
-#if __JHEXEN__
-    P_InitSky(mapUri);
->>>>>>> acc208a9
-#endif
-
     // Preload resources we'll likely need but which aren't present (usually) in the map.
     precacheResources();
 
