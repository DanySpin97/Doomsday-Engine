/** @file p_xgline.c Extended generalized line types.
 *
 * @authors Copyright © 2003-2013 Jaakko Keränen <jaakko.keranen@iki.fi>
 * @authors Copyright © 2005-2013 Daniel Swanson <danij@dengine.net>
 * @authors Copyright © 2007 Jamie Jones <jamie_jones_au@yahoo.com.au>
 *
 * @par License
 * GPL: http://www.gnu.org/licenses/gpl.html
 *
 * <small>This program is free software; you can redistribute it and/or modify
 * it under the terms of the GNU General Public License as published by the
 * Free Software Foundation; either version 2 of the License, or (at your
 * option) any later version. This program is distributed in the hope that it
 * will be useful, but WITHOUT ANY WARRANTY; without even the implied warranty
 * of MERCHANTABILITY or FITNESS FOR A PARTICULAR PURPOSE. See the GNU General
 * Public License for more details. You should have received a copy of the GNU
 * General Public License along with this program; if not, write to the Free
 * Software Foundation, Inc., 51 Franklin St, Fifth Floor, Boston, MA
 * 02110-1301 USA</small>
 */

#if __JDOOM__ || __JHERETIC__ || __JDOOM64__

#include <time.h>
#include <math.h>
#include <stdarg.h>
#include <stdio.h>
#include <string.h>

#include "common.h"

#include "d_net.h"
#include "dmu_lib.h"
#include "gamesession.h"
#include "p_mapsetup.h"
#include "p_xgline.h"
#include "p_xgsec.h"
#include "p_actor.h"
#include "player.h"
#include "p_map.h"
#include "p_mapspec.h"
#include "p_terraintype.h"
#include "p_tick.h"
#include "p_sound.h"
#include "p_switch.h"

using namespace de;

#define XLTIMER_STOPPED 1    // Timer stopped.

#define EVTYPESTR(evtype) (evtype == XLE_CHAIN? "CHAIN" \
        : evtype == XLE_CROSS? "CROSS" \
        : evtype == XLE_USE? "USE" \
        : evtype == XLE_SHOOT? "SHOOT" \
        : evtype == XLE_HIT? "HIT" \
        : evtype == XLE_TICKER? "TICKER" \
        : evtype == XLE_AUTO? "AUTO" \
        : evtype == XLE_FORCED? "FORCED" \
        : evtype == XLE_FUNC? "FUNCTION" : "???")

#define LREFTYPESTR(reftype) (reftype == LREF_NONE? "NONE" \
        : reftype == LREF_SELF? "SELF" \
        : reftype == LREF_TAGGED? "TAGGED LINES" \
        : reftype == LREF_LINE_TAGGED? "LINE TAGGED LINES" \
        : reftype == LREF_ACT_TAGGED? "ACT TAGGED LINES" \
        : reftype == LREF_INDEX? "INDEXED LINE" \
        : reftype == LREF_ALL? "ALL LINES" : "???")

#define LPREFTYPESTR(reftype) (reftype == LPREF_NONE? "NONE" \
        : reftype == LPREF_MY_FLOOR? "MY FLOOR" \
        : reftype == LPREF_TAGGED_FLOORS? "TAGGED FLOORS" \
        : reftype == LPREF_LINE_TAGGED_FLOORS? "LINE TAGGED FLOORS" \
        : reftype == LPREF_ACT_TAGGED_FLOORS? "ACT TAGGED FLOORS" \
        : reftype == LPREF_INDEX_FLOOR? "INDEXED FLOOR" \
        : reftype == LPREF_ALL_FLOORS? "ALL FLOORS" \
        : reftype == LPREF_MY_CEILING? "MY CEILING" \
        : reftype == LPREF_TAGGED_CEILINGS? "TAGGED CEILINGS" \
        : reftype == LPREF_LINE_TAGGED_CEILINGS? "LINE TAGGED CEILINGS" \
        : reftype == LPREF_ACT_TAGGED_CEILINGS? "ACT TAGGED CEILINGS" \
        : reftype == LPREF_INDEX_CEILING? "INDEXED CEILING" \
        : reftype == LPREF_ALL_CEILINGS? "ALL CEILINGS" \
        : reftype == LPREF_SPECIAL? "SPECIAL" \
        : reftype == LPREF_BACK_FLOOR? "BACK FLOOR" \
        : reftype == LPREF_BACK_CEILING? "BACK CEILING" \
        : reftype == LPREF_THING_EXIST_FLOORS? "SECTORS WITH THING - FLOOR" \
        : reftype == LPREF_THING_EXIST_CEILINGS? "SECTORS WITH THING - CEILING" \
        : reftype == LPREF_THING_NOEXIST_FLOORS? "SECTORS WITHOUT THING - FLOOR" \
        : reftype == LPREF_THING_NOEXIST_CEILINGS? "SECTORS WITHOUT THING - CEILING" : "???")

#define LSREFTYPESTR(reftype) (reftype == LSREF_NONE? "NONE" \
        : reftype == LSREF_MY? "MY SECTOR" \
        : reftype == LSREF_TAGGED? "TAGGED SECTORS" \
        : reftype == LSREF_LINE_TAGGED? "LINE TAGGED SECTORS" \
        : reftype == LSREF_ACT_TAGGED? "ACT TAGGED SECTORS" \
        : reftype == LSREF_INDEX? "INDEXED SECTOR" \
        : reftype == LSREF_ALL? "ALL SECTORS" \
        : reftype == LSREF_BACK? "BACK SECTOR" \
        : reftype == LSREF_THING_EXIST? "SECTORS WITH THING" \
        : reftype == LSREF_THING_NOEXIST? "SECTORS WITHOUT THING" : "???")

#define TO_DMU_TOP_COLOR(x) ((x) == 0? DMU_TOP_COLOR_RED \
        : (x) == 1? DMU_TOP_COLOR_GREEN \
        : DMU_TOP_COLOR_BLUE)

#define TO_DMU_MIDDLE_COLOR(x) ((x) == 0? DMU_MIDDLE_COLOR_RED \
        : (x) == 1? DMU_MIDDLE_COLOR_GREEN \
        : (x) == 2? DMU_MIDDLE_COLOR_BLUE \
        : DMU_MIDDLE_ALPHA)

#define TO_DMU_BOTTOM_COLOR(x) ((x) == 0? DMU_BOTTOM_COLOR_RED \
        : (x) == 1? DMU_BOTTOM_COLOR_GREEN \
        : DMU_BOTTOM_COLOR_BLUE)

void XL_ChangeMaterial(Line *line, int sidenum, int section, Material *mat,
    blendmode_t blend = BM_NORMAL, Vector4f const &tintColor = Vector4f(), int flags = 0);

int XL_DoChainSequence(Line *line, dd_bool ceiling, void *context, void *context2, mobj_t *activator);
int XL_DoDamage(Line *line, dd_bool ceiling, void *context, void *context2, mobj_t *activator);
int XL_DoPower(Line *line, dd_bool ceiling, void *context, void *context2, mobj_t *activator);
int XL_DoKey(Line *line, dd_bool ceiling, void *context, void *context2, mobj_t *activator);
int XL_DoExplode(Line *line, dd_bool ceiling, void *context, void *context2, mobj_t *activator);
int XL_DoCommand(Line *line, dd_bool ceiling, void *context, void *context2, mobj_t *activator);

int XLTrav_ChangeLineType(Line *line, dd_bool ceiling, void *context, void *context2, mobj_t *activator);
int XLTrav_Activate(Line *line, dd_bool ceiling, void *context, void *context2, mobj_t *activator);
int XLTrav_Music(Line *line, dd_bool ceiling, void *context, void *context2, mobj_t *activator);
int XLTrav_LineCount(Line *line, dd_bool ceiling, void *context, void *context2, mobj_t *activator);
int XLTrav_LeaveMap(Line *line, dd_bool ceiling, void *context, void *context2, mobj_t *activator);
int XLTrav_DisableLine(Line *line, dd_bool ceiling, void *context, void *context2, mobj_t *activator);
int XLTrav_EnableLine(Line *line, dd_bool ceiling, void *context, void *context2, mobj_t *activator);
int XLTrav_ChangeWallMaterial(Line *line, dd_bool ceiling, void *context, void *context2, mobj_t *activator);
int XLTrav_LineTeleport(Line *line, dd_bool ceiling, void *context, void *context2, mobj_t *activator);

int xgDev = 0; // Print dev messages.

static linetype_t typebuffer;
static char msgbuf[80];
ThinkerT<mobj_s> dummyThing;

struct mobj_s *XG_DummyThing()
{
    return dummyThing;
}

/* ADD NEW XG CLASSES TO THE END - ORIGINAL INDICES MUST STAY THE SAME!!! */
xgclass_t xgClasses[NUMXGCLASSES] =
{
    { NULL, NULL, TRAV_NONE, 0, 1, 0, "None",
      // Dummy class (has no functions but enables use of secondary actions) (no params)
      {{XGPF_INT, "", "", -1},
       {XGPF_INT, "", "", -1},
       {XGPF_INT, "", "", -1},
       {XGPF_INT, "", "", -1},
       {XGPF_INT, "", "", -1},
       {XGPF_INT, "", "", -1},
       {XGPF_INT, "", "", -1},
       {XGPF_INT, "", "", -1},
       {XGPF_INT, "", "", -1},
       {XGPF_INT, "", "", -1},
       {XGPF_INT, "", "", -1},
       {XGPF_INT, "", "", -1},
       {XGPF_INT, "", "", -1},
       {XGPF_INT, "", "", -1},
       {XGPF_INT, "", "", -1},
       {XGPF_INT, "", "", -1},
       {XGPF_INT, "", "", -1},
       {XGPF_INT, "", "", -1},
       {XGPF_INT, "", "", -1},
       {XGPF_INT, "", "", -1},
      }
    },
    { de::function_cast<int (*)()>(XL_DoChainSequence), NULL, TRAV_NONE, 0, 1, 0, "Chain Sequence",
      // Execute a chain of other XG line types (a zero ends the list)
       {{XGPF_INT, "Chain Flags", "chsf_", 0},              // ip0: (chsf_) chain sequence flags
        {XGPF_INT, "Line Type 0", "", -1},                  // ip1: Type to execute
        {XGPF_INT, "Line Type 1", "", -1},                  // ip2:  ""  ""  ""
        {XGPF_INT, "Line Type 2", "", -1},                  // ip3:  ""  ""  ""
        {XGPF_INT, "Line Type 3", "", -1},                  // ip4:  ""  ""  ""
        {XGPF_INT, "Line Type 4", "", -1},                  // ip5:  ""  ""  ""
        {XGPF_INT, "Line Type 5", "", -1},                  // ip6:  ""  ""  ""
        {XGPF_INT, "Line Type 6", "", -1},                  // ip7:  ""  ""  ""
        {XGPF_INT, "Line Type 7", "", -1},                  // ip8:  ""  ""  ""
        {XGPF_INT, "Line Type 8", "", -1},                  // ip9:  ""  ""  ""
        {XGPF_INT, "Line Type 9", "", -1},                  // ip10: ""  ""  ""
        {XGPF_INT, "Line Type 10", "", -1},                 // ip11: ""  ""  ""
        {XGPF_INT, "Line Type 11", "", -1},                 // ip12: ""  ""  ""
        {XGPF_INT, "Line Type 12", "", -1},                 // ip13: ""  ""  ""
        {XGPF_INT, "Line Type 13", "", -1},                 // ip14: ""  ""  ""
        {XGPF_INT, "Line Type 14", "", -1},                 // ip15: ""  ""  ""
        {XGPF_INT, "Line Type 15", "", -1},                 // ip16: ""  ""  ""
        {XGPF_INT, "Line Type 16", "", -1},                 // ip17: ""  ""  ""
        {XGPF_INT, "Line Type 17", "", -1},                 // ip18: ""  ""  ""
        {XGPF_INT, "Line Type 18", "", -1}                  // ip19: ""  ""  ""
       }
    },
    { de::function_cast<int (*)()>(XSTrav_MovePlane), XS_InitMovePlane, TRAV_PLANES, 0, 1, 0, "Move Plane",
      // Move one or more planes. Optionaly change textures/types on start/end
       {{XGPF_INT, "Target Ref", "lpref_", 0},              // ip0: (plane ref) plane(s) to move.
        {XGPF_INT, "Target Num", "", -1},                   // ip1:
        {XGPF_INT, "Destination Ref", "spref_", 2},         // ip2: destination height type (zero, relative to current, surrounding highest/lowest floor/ceiling)
        {XGPF_INT, "Move Flags", "pmf_", 3},                // ip3: flags (PMF_*)
        {XGPF_INT, "Start Sound", "", 4 | MAP_SND},         // ip4: start sound
        {XGPF_INT, "End Sound", "", 5 | MAP_SND},           // ip5: end sound
        {XGPF_INT, "Move Sound", "", 6 | MAP_SND},          // ip6: move sound
        {XGPF_INT, "Start Material Ref", "spref_", 7},       // ip7: start texture origin (uses same ids as i2) (spec: use ip8 as tex num)
        {XGPF_INT, "Start Material Num", "", 8 | MAP_MATERIAL}, // ip8: data component or number/name of flat
        {XGPF_INT, "End Material Ref", "spref_", 9},         // ip9: end texture origin (uses same ids as i2) (spec: use ip10 as tex num)
        {XGPF_INT, "End Material Num", "", 10 | MAP_MATERIAL}, // ip10: data component or number/name of flat
        {XGPF_INT, "Start Type Ref", "lpref_", 11},         // ip11: (plane ref) start sector type (spec: use i12 as type ID)
        {XGPF_INT, "Start Type Num", "", -1},               // ip12: data component or type ID
        {XGPF_INT, "End Type Ref", "lpref_", 13},           // ip13: (plane ref) end sector type (spec: use i14 as type ID)
        {XGPF_INT, "End Type Num", "", -1},                 // ip14: data component or type ID
        {XGPF_INT, "", "", -1},
        {XGPF_INT, "", "", -1},
        {XGPF_INT, "", "", -1},
        {XGPF_INT, "", "", -1},
        {XGPF_INT, "", "", -1}
      }
    },
    { de::function_cast<int (*)()>(XSTrav_BuildStairs), XS_InitStairBuilder, TRAV_PLANES, 0, 1, 0, "Build Stairs",
      // Moves one or more planes, incrementing their height with each move
       {{XGPF_INT, "Target Ref", "lpref_", 0},              // ip0: (plane ref) plane to start from
        {XGPF_INT, "Target Num", "", -1},                   // ip1:
        {XGPF_INT, "Spread Material", "", -1},               // ip2: (true/false) stop when texture changes
        {XGPF_INT, "Spread Build", "", -1},                 // ip3: (true/false) spread build?
        {XGPF_INT, "Start Sound", "", 4 | MAP_SND},         // ip4: start build sound (doesn't wait)
        {XGPF_INT, "Step Start Sound", "", 5 | MAP_SND},    // ip5: step start sound
        {XGPF_INT, "Step End Sound", "", 6 | MAP_SND},      // ip6: step end sound
        {XGPF_INT, "Step Move Sound", "", 7 | MAP_SND},     // ip7: step move sound
        {XGPF_INT, "", "", -1},
        {XGPF_INT, "", "", -1},
        {XGPF_INT, "", "", -1},
        {XGPF_INT, "", "", -1},
        {XGPF_INT, "", "", -1},
        {XGPF_INT, "", "", -1},
        {XGPF_INT, "", "", -1},
        {XGPF_INT, "", "", -1},
        {XGPF_INT, "", "", -1},
        {XGPF_INT, "", "", -1},
        {XGPF_INT, "", "", -1},
        {XGPF_INT, "", "", -1}
      }
    },
    { de::function_cast<int (*)()>(XL_DoDamage), NULL, TRAV_NONE, 0, 1, 0, "Damage",
      // Deals health damage to the activator
       {{XGPF_INT, "Min Delta", "", -1},                    // ip0: min damage delta
        {XGPF_INT, "Max Delta", "", -1},                    // ip1: max damage delta
        {XGPF_INT, "Min Limit", "", -1},                    // ip2: min limit (wont damage if health bellow)
        {XGPF_INT, "Max Limit", "", -1},                    // ip3: max limit (wont damage if health above)
        {XGPF_INT, "", "", -1},
        {XGPF_INT, "", "", -1},
        {XGPF_INT, "", "", -1},
        {XGPF_INT, "", "", -1},
        {XGPF_INT, "", "", -1},
        {XGPF_INT, "", "", -1},
        {XGPF_INT, "", "", -1},
        {XGPF_INT, "", "", -1},
        {XGPF_INT, "", "", -1},
        {XGPF_INT, "", "", -1},
        {XGPF_INT, "", "", -1},
        {XGPF_INT, "", "", -1},
        {XGPF_INT, "", "", -1},
        {XGPF_INT, "", "", -1},
        {XGPF_INT, "", "", -1},
        {XGPF_INT, "", "", -1},
      }
    },
    { de::function_cast<int (*)()>(XL_DoPower), NULL, TRAV_NONE, 0, 1, 0, "Power",
      // Deals armor damage to the activator (must be a player)
       {{XGPF_INT, "Min Delta", "", -1},                    // ip0: min power delta
        {XGPF_INT, "Max Delta", "", -1},                    // ip1: max power delta
        {XGPF_INT, "Min Limit", "", -1},                    // ip2: min limit
        {XGPF_INT, "Max Limit", "", -1},                    // ip3: max limit
        {XGPF_INT, "", "", -1},
        {XGPF_INT, "", "", -1},
        {XGPF_INT, "", "", -1},
        {XGPF_INT, "", "", -1},
        {XGPF_INT, "", "", -1},
        {XGPF_INT, "", "", -1},
        {XGPF_INT, "", "", -1},
        {XGPF_INT, "", "", -1},
        {XGPF_INT, "", "", -1},
        {XGPF_INT, "", "", -1},
        {XGPF_INT, "", "", -1},
        {XGPF_INT, "", "", -1},
        {XGPF_INT, "", "", -1},
        {XGPF_INT, "", "", -1},
        {XGPF_INT, "", "", -1},
        {XGPF_INT, "", "", -1}
      }
    },
    { de::function_cast<int (*)()>(XLTrav_ChangeLineType), NULL, TRAV_LINES, 0, 1, 0, "Line Type",
      // Changes a line's type (must be an XG type)
       {{XGPF_INT, "Target Ref", "lref_", 0},               // ip0: (line ref) line(s) to change
        {XGPF_INT, "Target Num", "", -1},                   // ip1:
        {XGPF_INT, "Line Type", "", -1},                    // ip2: new type (must be an XG line type)
        {XGPF_INT, "", "", -1},
        {XGPF_INT, "", "", -1},
        {XGPF_INT, "", "", -1},
        {XGPF_INT, "", "", -1},
        {XGPF_INT, "", "", -1},
        {XGPF_INT, "", "", -1},
        {XGPF_INT, "", "", -1},
        {XGPF_INT, "", "", -1},
        {XGPF_INT, "", "", -1},
        {XGPF_INT, "", "", -1},
        {XGPF_INT, "", "", -1},
        {XGPF_INT, "", "", -1},
        {XGPF_INT, "", "", -1},
        {XGPF_INT, "", "", -1},
        {XGPF_INT, "", "", -1},
        {XGPF_INT, "", "", -1},
        {XGPF_INT, "", "", -1}
      }
    },
    { de::function_cast<int (*)()>(XSTrav_SectorType), NULL, TRAV_SECTORS, 0, 1, 0, "Sector Type",
      // Changes a sector's type (must be an XG type)
       {{XGPF_INT, "Target Ref", "lsref_", 0},              // ip0: (sector ref) sector(s) to change
        {XGPF_INT, "Target Num", "", -1},                   // ip1:
        {XGPF_INT, "Sector Type", "", -1},                  // ip2: new type (zero or an XG sector type)
        {XGPF_INT, "", "", -1},
        {XGPF_INT, "", "", -1},
        {XGPF_INT, "", "", -1},
        {XGPF_INT, "", "", -1},
        {XGPF_INT, "", "", -1},
        {XGPF_INT, "", "", -1},
        {XGPF_INT, "", "", -1},
        {XGPF_INT, "", "", -1},
        {XGPF_INT, "", "", -1},
        {XGPF_INT, "", "", -1},
        {XGPF_INT, "", "", -1},
        {XGPF_INT, "", "", -1},
        {XGPF_INT, "", "", -1},
        {XGPF_INT, "", "", -1},
        {XGPF_INT, "", "", -1},
        {XGPF_INT, "", "", -1},
        {XGPF_INT, "", "", -1}
      }
    },
    { de::function_cast<int (*)()>(XSTrav_SectorLight), NULL, TRAV_SECTORS, 0, 1, 0, "Sector Light",
      // Change the light level and/or color  of the target sector(s).
       {{XGPF_INT, "Target Ref", "lsref_", 0},              // ip0: (sector ref) sector(s) to change
        {XGPF_INT, "Target Num", "", -1},                   // ip1:
        {XGPF_INT, "Change Light", "", -1},                 // ip2: if non-zero light level will be changed
        {XGPF_INT, "Change Color", "", -1},                 // ip3: if non-zero colour will be changed
        {XGPF_INT, "Light Ref", "lightref_", 4},            // ip4: (light ref) sector to get the initial light delta from.
                                                            //      lightref_none makes ip5 an absolute value
        {XGPF_INT, "Light Delta", "", -1},                  // ip5: offset to the delta or absolute value
        {XGPF_INT, "Color Ref", "lightref_", 6},            // ip6: (light ref) sector to get the initial colour deltas from.
                                                            //      lightref_none makes ip7-9 absolute values
        {XGPF_INT, "Red Delta", "", -1},                    // ip7: offset to red delta
        {XGPF_INT, "Green Delta", "", -1},                  // ip8: offset to green delta
        {XGPF_INT, "Blue Delta", "", -1},                   // ip9: offset to blue delta
        {XGPF_INT, "", "", -1},
        {XGPF_INT, "", "", -1},
        {XGPF_INT, "", "", -1},
        {XGPF_INT, "", "", -1},
        {XGPF_INT, "", "", -1},
        {XGPF_INT, "", "", -1},
        {XGPF_INT, "", "", -1},
        {XGPF_INT, "", "", -1},
        {XGPF_INT, "", "", -1},
        {XGPF_INT, "", "", -1}
      }
    },
    { de::function_cast<int (*)()>(XLTrav_Activate), NULL, TRAV_LINES, 0, 1, 0, "Activate",
      // Sends a chain event to all the referenced lines
       {{XGPF_INT, "Target Ref", "lref_", 0},               // ip0: (line ref) line(s) to activate
        {XGPF_INT, "Target Num", "", -1},                   // ip1:
        {XGPF_INT, "", "", -1},
        {XGPF_INT, "", "", -1},
        {XGPF_INT, "", "", -1},
        {XGPF_INT, "", "", -1},
        {XGPF_INT, "", "", -1},
        {XGPF_INT, "", "", -1},
        {XGPF_INT, "", "", -1},
        {XGPF_INT, "", "", -1},
        {XGPF_INT, "", "", -1},
        {XGPF_INT, "", "", -1},
        {XGPF_INT, "", "", -1},
        {XGPF_INT, "", "", -1},
        {XGPF_INT, "", "", -1},
        {XGPF_INT, "", "", -1},
        {XGPF_INT, "", "", -1},
        {XGPF_INT, "", "", -1},
        {XGPF_INT, "", "", -1},
        {XGPF_INT, "", "", -1}
      }
    },
    { de::function_cast<int (*)()>(XL_DoKey), NULL, TRAV_NONE, 0, 1, 0, "Key",
      // Gives/takes keys to/from the activator (must be a player)
      // Params are bitfields! Bit 1 (0x1) corresponds key 1, bit 2 (0x2) key 2, etc.
       {{XGPF_INT, "Give Keys", "", -1},                    // ip0: keys to give
        {XGPF_INT, "Take Keys", "", -1},                    // ip1: keys to take away.
        {XGPF_INT, "", "", -1},
        {XGPF_INT, "", "", -1},
        {XGPF_INT, "", "", -1},
        {XGPF_INT, "", "", -1},
        {XGPF_INT, "", "", -1},
        {XGPF_INT, "", "", -1},
        {XGPF_INT, "", "", -1},
        {XGPF_INT, "", "", -1},
        {XGPF_INT, "", "", -1},
        {XGPF_INT, "", "", -1},
        {XGPF_INT, "", "", -1},
        {XGPF_INT, "", "", -1},
        {XGPF_INT, "", "", -1},
        {XGPF_INT, "", "", -1},
        {XGPF_INT, "", "", -1},
        {XGPF_INT, "", "", -1},
        {XGPF_INT, "", "", -1},
        {XGPF_INT, "", "", -1}
      }
    },
    { de::function_cast<int (*)()>(XLTrav_Music), NULL, TRAV_LINES, 2, 3, 0, "Music",
      // Changes the music track being played
       {{XGPF_INT, "Song ID", "ldref_", 0 | MAP_MUS},       // ip0: song id/name or (line data ref from ip2)
        {XGPF_INT, "Play Looped", "", -1},                  // ip1: non-zero means play looped
        {XGPF_INT, "Data Ref", "lref_", 2},                 // ip2: (line ref) used with line data ref eg set music track to line-tag
        {XGPF_INT, "Data Num", "", -1},                     // ip3:
        {XGPF_INT, "", "", -1},
        {XGPF_INT, "", "", -1},
        {XGPF_INT, "", "", -1},
        {XGPF_INT, "", "", -1},
        {XGPF_INT, "", "", -1},
        {XGPF_INT, "", "", -1},
        {XGPF_INT, "", "", -1},
        {XGPF_INT, "", "", -1},
        {XGPF_INT, "", "", -1},
        {XGPF_INT, "", "", -1},
        {XGPF_INT, "", "", -1},
        {XGPF_INT, "", "", -1},
        {XGPF_INT, "", "", -1},
        {XGPF_INT, "", "", -1},
        {XGPF_INT, "", "", -1},
        {XGPF_INT, "", "", -1}
      }
    },
    { de::function_cast<int (*)()>(XLTrav_LineCount), NULL, TRAV_LINES, 0, 1, 0, "Line Count",
      // Changes the XG line(s)' internal activation counter
       {{XGPF_INT, "Target Ref", "lref_", 0},               // ip0: (line ref) line(s) to change
        {XGPF_INT, "Target Num", "", -1},                   // ip1:
        {XGPF_INT, "Set Absolute", "", -1},                 // ip2: non-zero makes ip3 absolute
        {XGPF_INT, "Count Delta", "", -1},                  // ip3: count delta or absolute
        {XGPF_INT, "", "", -1},
        {XGPF_INT, "", "", -1},
        {XGPF_INT, "", "", -1},
        {XGPF_INT, "", "", -1},
        {XGPF_INT, "", "", -1},
        {XGPF_INT, "", "", -1},
        {XGPF_INT, "", "", -1},
        {XGPF_INT, "", "", -1},
        {XGPF_INT, "", "", -1},
        {XGPF_INT, "", "", -1},
        {XGPF_INT, "", "", -1},
        {XGPF_INT, "", "", -1},
        {XGPF_INT, "", "", -1},
        {XGPF_INT, "", "", -1},
        {XGPF_INT, "", "", -1},
        {XGPF_INT, "", "", -1}
      }
    },
    { de::function_cast<int (*)()>(XLTrav_LeaveMap), NULL, TRAV_LINES, 1, 2, 0, "Leave Map",
      // Exits the current map
       {{XGPF_INT, "Secret Exit", "", -1},                  // ip0: non-zero goto secret map
        {XGPF_INT, "Data Ref", "lref_", 1},                 // ip1: (line ref) line to acquire (line data ref) from
        {XGPF_INT, "Data Num", "", -1},                     // ip2:
        {XGPF_INT, "Goto Map", "ldref_", 3},                // ip3: map ID or (line data ref from ip1)
        {XGPF_INT, "", "", -1},
        {XGPF_INT, "", "", -1},
        {XGPF_INT, "", "", -1},
        {XGPF_INT, "", "", -1},
        {XGPF_INT, "", "", -1},
        {XGPF_INT, "", "", -1},
        {XGPF_INT, "", "", -1},
        {XGPF_INT, "", "", -1},
        {XGPF_INT, "", "", -1},
        {XGPF_INT, "", "", -1},
        {XGPF_INT, "", "", -1},
        {XGPF_INT, "", "", -1},
        {XGPF_INT, "", "", -1},
        {XGPF_INT, "", "", -1},
        {XGPF_INT, "", "", -1},
        {XGPF_INT, "", "", -1}
      }
    },
    { de::function_cast<int (*)()>(XLTrav_DisableLine), NULL, TRAV_LINES, 0, 1, 0, "Disable Line",
      // Disables the referenced line(s) if active
       {{XGPF_INT, "Target Ref", "lref_", 0},               // ip0: (line ref) line(s) to disable
        {XGPF_INT, "Target Num", "", -1},                   // ip1:
        {XGPF_INT, "", "", -1},
        {XGPF_INT, "", "", -1},
        {XGPF_INT, "", "", -1},
        {XGPF_INT, "", "", -1},
        {XGPF_INT, "", "", -1},
        {XGPF_INT, "", "", -1},
        {XGPF_INT, "", "", -1},
        {XGPF_INT, "", "", -1},
        {XGPF_INT, "", "", -1},
        {XGPF_INT, "", "", -1},
        {XGPF_INT, "", "", -1},
        {XGPF_INT, "", "", -1},
        {XGPF_INT, "", "", -1},
        {XGPF_INT, "", "", -1},
        {XGPF_INT, "", "", -1},
        {XGPF_INT, "", "", -1},
        {XGPF_INT, "", "", -1},
        {XGPF_INT, "", "", -1}
      }
    },
    { de::function_cast<int (*)()>(XLTrav_EnableLine), NULL, TRAV_LINES, 0, 1, 0, "Enable Line",
      // Enables the referenced line(s) if active.
       {{XGPF_INT, "Target Ref", "lref_", 0},               // ip0: (line ref) line(s) to enable
        {XGPF_INT, "Target Num", "", -1},                   // ip1:
        {XGPF_INT, "", "", -1},
        {XGPF_INT, "", "", -1},
        {XGPF_INT, "", "", -1},
        {XGPF_INT, "", "", -1},
        {XGPF_INT, "", "", -1},
        {XGPF_INT, "", "", -1},
        {XGPF_INT, "", "", -1},
        {XGPF_INT, "", "", -1},
        {XGPF_INT, "", "", -1},
        {XGPF_INT, "", "", -1},
        {XGPF_INT, "", "", -1},
        {XGPF_INT, "", "", -1},
        {XGPF_INT, "", "", -1},
        {XGPF_INT, "", "", -1},
        {XGPF_INT, "", "", -1},
        {XGPF_INT, "", "", -1},
        {XGPF_INT, "", "", -1},
        {XGPF_INT, "", "", -1}
      }
    },
    { de::function_cast<int (*)()>(XL_DoExplode), NULL, TRAV_NONE, 0, 1, 0, "Explode",
      // Explodes the activator (no params).
      {{XGPF_INT, "", "", -1},
       {XGPF_INT, "", "", -1},
       {XGPF_INT, "", "", -1},
       {XGPF_INT, "", "", -1},
       {XGPF_INT, "", "", -1},
       {XGPF_INT, "", "", -1},
       {XGPF_INT, "", "", -1},
       {XGPF_INT, "", "", -1},
       {XGPF_INT, "", "", -1},
       {XGPF_INT, "", "", -1},
       {XGPF_INT, "", "", -1},
       {XGPF_INT, "", "", -1},
       {XGPF_INT, "", "", -1},
       {XGPF_INT, "", "", -1},
       {XGPF_INT, "", "", -1},
       {XGPF_INT, "", "", -1},
       {XGPF_INT, "", "", -1},
       {XGPF_INT, "", "", -1},
       {XGPF_INT, "", "", -1},
       {XGPF_INT, "", "", -1},
      }
    },
    { de::function_cast<int (*)()>(XSTrav_PlaneMaterial), NULL, TRAV_PLANES, 0, 1, 0, "Plane Material",
      // Change the material and/or surface color of a plane.
       {{XGPF_INT, "Target Ref", "lpref_", 0},              // ip0 : (plane ref) plane(s) to change
        {XGPF_INT, "Target Num", "", -1},                   // ip1 : ref data
        {XGPF_INT, "Material Ref", "spref_", 2},            // ip2 : Texture ref
        {XGPF_INT, "Material Num", "", 3 | MAP_MATERIAL},   // ip3 : texture number (flat), used with SPREF_NONE
        {XGPF_INT, "Red Delta", "", -1},                    // ip4 : plane surface color (red)
        {XGPF_INT, "Green Delta", "", -1},                  // ip5 : "" (green)
        {XGPF_INT, "Blue Delta", "", -1},                   // ip6 : "" (blue)
        {XGPF_INT, "", "", -1},
        {XGPF_INT, "", "", -1},
        {XGPF_INT, "", "", -1},
        {XGPF_INT, "", "", -1},
        {XGPF_INT, "", "", -1},
        {XGPF_INT, "", "", -1},
        {XGPF_INT, "", "", -1},
        {XGPF_INT, "", "", -1},
        {XGPF_INT, "", "", -1},
        {XGPF_INT, "", "", -1},
        {XGPF_INT, "", "", -1},
        {XGPF_INT, "", "", -1},
        {XGPF_INT, "", "", -1}
      }
    },
    { de::function_cast<int (*)()>(XLTrav_ChangeWallMaterial), NULL, TRAV_LINES, 0, 1, 0, "Wall Material",
      // Changes material(s) on the referenced line(s).
      // Changes surface colour(s), alpha, mid textue blendmode and side flags
       {{XGPF_INT, "Target Ref", "lref_", 0},               // ip0: (line ref) line(s) to change
        {XGPF_INT, "Target Num", "", -1},                   // ip1:
        {XGPF_INT, "Side Num", "", -1},                     // ip2: non-zero change the back side
        {XGPF_INT, "Top Material", "", 3 | MAP_MATERIAL},    // ip3: top texture to change to (blank indicates no change)
        {XGPF_INT, "Middle Material", "", 4 | MAP_MATERIAL}, // ip4: middle texture to change to (blank indicates no change)
        {XGPF_INT, "Bottom Material", "", 5 | MAP_MATERIAL}, // ip5: bottom texture to change to (blank indicates no change)
        {XGPF_INT, "Set Mid If None", "", -1},              // ip6: set mid texture even if previously zero
        {XGPF_INT, "Sidedef Flags", "sdf_", 7},             // ip7: (sdf_) side flags (used with surface colour blending, fullbright etc)
        {XGPF_INT, "Middle Blendmode", "bm_", 8},           // ip8: (bm_) middle texture blendmode
        {XGPF_INT, "Top Red Delta", "", -1},                // ip9:
        {XGPF_INT, "Top Green Delta", "", -1},              // ip10:
        {XGPF_INT, "Top Blue Delta", "", -1},               // ip11:
        {XGPF_INT, "Middle Red Delta", "", -1},             // ip12:
        {XGPF_INT, "Middle Green Delta", "", -1},           // ip13:
        {XGPF_INT, "Middle Blue Delta", "", -1},            // ip14:
        {XGPF_INT, "Middle Alpha Delta", "", -1},           // ip15:
        {XGPF_INT, "Bottom Red Delta", "", -1},             // ip16:
        {XGPF_INT, "Bottom Green Delta", "", -1},           // ip17:
        {XGPF_INT, "Bottom Blue Delta", "", -1},            // ip18:
        {XGPF_INT, "", "", -1}
      }
    },
    { de::function_cast<int (*)()>(XL_DoCommand), NULL, TRAV_NONE, 0, 1, 0, "Command",
      // Executes a console command (CCmd)
      {{XGPF_INT, "", "", -1},
       {XGPF_INT, "", "", -1},
       {XGPF_INT, "", "", -1},
       {XGPF_INT, "", "", -1},
       {XGPF_INT, "", "", -1},
       {XGPF_INT, "", "", -1},
       {XGPF_INT, "", "", -1},
       {XGPF_INT, "", "", -1},
       {XGPF_INT, "", "", -1},
       {XGPF_INT, "", "", -1},
       {XGPF_INT, "", "", -1},
       {XGPF_INT, "", "", -1},
       {XGPF_INT, "", "", -1},
       {XGPF_INT, "", "", -1},
       {XGPF_INT, "", "", -1},
       {XGPF_INT, "", "", -1},
       {XGPF_INT, "", "", -1},
       {XGPF_INT, "", "", -1},
       {XGPF_INT, "", "", -1},
       {XGPF_INT, "", "", -1},
      }
    },
    { de::function_cast<int (*)()>(XSTrav_SectorSound), NULL, TRAV_SECTORS, 0, 1, 0, "Sector Sound",
      // Plays a sound in sector(s)
       {{XGPF_INT, "Target Ref", "lsref_", 0},              // ip0: (sector ref) sector(s) to play the sound in
        {XGPF_INT, "Target Num", "", -1},                   // ip1:
        {XGPF_INT, "Sound ID", "", 2 | MAP_SND},            // ip2: sound name/id to play
        {XGPF_INT, "Origin", "", -1},                       // ip3: non-zero = play from a specific origin (1=floor, 2=ceiling) else 0=center
        {XGPF_INT, "", "", -1},
        {XGPF_INT, "", "", -1},
        {XGPF_INT, "", "", -1},
        {XGPF_INT, "", "", -1},
        {XGPF_INT, "", "", -1},
        {XGPF_INT, "", "", -1},
        {XGPF_INT, "", "", -1},
        {XGPF_INT, "", "", -1},
        {XGPF_INT, "", "", -1},
        {XGPF_INT, "", "", -1},
        {XGPF_INT, "", "", -1},
        {XGPF_INT, "", "", -1},
        {XGPF_INT, "", "", -1},
        {XGPF_INT, "", "", -1},
        {XGPF_INT, "", "", -1},
        {XGPF_INT, "", "", -1}
      }
    },
    { de::function_cast<int (*)()>(XSTrav_MimicSector), NULL, TRAV_SECTORS, 0, 1, 0, "Mimic Sector",
      // Copies all properties from target sector to destination sector(s)
       {{XGPF_INT, "Target Ref", "lsref_", 0},              // ip0: (sector ref) sector(s) to change
        {XGPF_INT, "Target Num", "", -1},                   // ip1:
        {XGPF_INT, "Mimic Ref", "spref_", 2},               // ip2: (spref) sector to mimic
        {XGPF_INT, "Mimic Num", "", -1},                    // ip3:
        {XGPF_INT, "", "", -1},
        {XGPF_INT, "", "", -1},
        {XGPF_INT, "", "", -1},
        {XGPF_INT, "", "", -1},
        {XGPF_INT, "", "", -1},
        {XGPF_INT, "", "", -1},
        {XGPF_INT, "", "", -1},
        {XGPF_INT, "", "", -1},
        {XGPF_INT, "", "", -1},
        {XGPF_INT, "", "", -1},
        {XGPF_INT, "", "", -1},
        {XGPF_INT, "", "", -1},
        {XGPF_INT, "", "", -1},
        {XGPF_INT, "", "", -1},
        {XGPF_INT, "", "", -1},
        {XGPF_INT, "", "", -1}
      }
    },
    { de::function_cast<int (*)()>(XSTrav_Teleport), NULL, TRAV_SECTORS, 0, 1, 0, "Teleport",
      // Teleports the activator to the first teleport exit in the target sector
       {{XGPF_INT, "Target Ref", "lsref_", 0},              // ip0: (sector ref) sector(s) to teleport to (first acceptable target is used)
        {XGPF_INT, "Target Num", "", -1},                   // ip1:
        {XGPF_INT, "No Flash", "", -1},                     // ip2: non-zero = no flash (or sound)
        {XGPF_INT, "No Sound", "", -1},                     // ip3: non-zero = no sound
        {XGPF_INT, "Always Stomp", "", -1},                 // ip4: non-zero = Always telefrag
        {XGPF_INT, "", "", -1},
        {XGPF_INT, "", "", -1},
        {XGPF_INT, "", "", -1},
        {XGPF_INT, "", "", -1},
        {XGPF_INT, "", "", -1},
        {XGPF_INT, "", "", -1},
        {XGPF_INT, "", "", -1},
        {XGPF_INT, "", "", -1},
        {XGPF_INT, "", "", -1},
        {XGPF_INT, "", "", -1},
        {XGPF_INT, "", "", -1},
        {XGPF_INT, "", "", -1},
        {XGPF_INT, "", "", -1},
        {XGPF_INT, "", "", -1},
        {XGPF_INT, "", "", -1}
      }
    },
    { de::function_cast<int (*)()>(XLTrav_LineTeleport), NULL, TRAV_LINES, 0, 1, 1 | XLE_CROSS, "Line Teleport",
      // Teleports the activator to the referenced line
       {{XGPF_INT, "Target Ref", "lref_", 0},               // ip0: (line ref) teleport destination
        {XGPF_INT, "Target Num", "", -1},                   // ip1:
        {XGPF_INT, "No Flash", "", -1},                     // ip2: non-zero = spawn MT_TFOG
        {XGPF_INT, "Teleport Sound", "", 3 | MAP_SND},      // ip3: sound ID/name to play (or silent)
        {XGPF_INT, "Exit Side", "", -1},                    // ip4: non-zero = exit from the back of the target line
        {XGPF_INT, "Always Stomp", "", -1},                 // ip5: non-zero = Always telefrag
        {XGPF_INT, "", "", -1},
        {XGPF_INT, "", "", -1},
        {XGPF_INT, "", "", -1},
        {XGPF_INT, "", "", -1},
        {XGPF_INT, "", "", -1},
        {XGPF_INT, "", "", -1},
        {XGPF_INT, "", "", -1},
        {XGPF_INT, "", "", -1},
        {XGPF_INT, "", "", -1},
        {XGPF_INT, "", "", -1},
        {XGPF_INT, "", "", -1},
        {XGPF_INT, "", "", -1},
        {XGPF_INT, "", "", -1},
        {XGPF_INT, "", "", -1}
      }
    }
};

void XG_Register()
{
    C_VAR_INT("xg-dev", &xgDev, CVF_NO_ARCHIVE, 0, 1);

    C_CMD("movefloor",  0, MovePlane);
    C_CMD("moveceil",   0, MovePlane);
    C_CMD("movesec",    0, MovePlane);
}

/**
 * Init XG data for the map.
 */
void XG_Init(void)
{
    XL_Init(); // Init lines.
    XS_Init(); // Init sectors.
}

void XG_Ticker(void)
{
    // Nothing to do.
}

/**
 * This is called during an engine reset. Disables all XG functionality!
 */
void XG_Update(void)
{
    // Clients rely on the server, they don't do XG themselves.
    if(IS_CLIENT)
        return;

    XG_ReadTypes();
    XS_Update();
    XL_Update();
}

/**
 * Adds the given binary format line type to the generated types array
 */
int XL_AddAutoGenType(linetype_t * /*newtype*/)
{
    return true;
}

/**
 * Converts a line ID number to a line type (BOOM support).
 */
int XL_AutoGenType(int /*id*/, linetype_t * /*outptr*/)
{
    return false; // Cos we don't work yet.

#if 0
    linetype_t *l;

    // Do the magic
    // is the ID in the range 12160 -> 32768
    if(!(id >= 12160 && id <= 32768))
        return false;

    // Have we already generated a line of this type?
    if(1)
    {
        // Then return a ptr to it
        outptr = l;
        return true;
    }

    // Which bitfield format are we generating from?
    if(1) //XG format
    {
        /*
         // Generate the new line type
        l->id = id;
        l->flags = def->flags[0];
        l->flags2 = def->flags[1];
        l->flags3 = def->flags[2];
        l->lineClass = def->lineClass;
        l->actType = def->actType;
        l->actCount = def->actCount;
        l->actTime = def->actTime;
     //   l->actTag = def->actTag;
        for(i = 0; i < 10; i++)
        {
            if(i == 9)
                l->aparm[i] = Def_GetMobjNum(def->aparm9);
            else
                l->aparm[i] = def->aparm[i];
        }
     //   l->tickerStart = def->tickerStart;
     //   l->tickerEnd = def->tickerEnd;
     //   l->tickerInterval = def->tickerInterval;
        l->actSound = Friendly(Def_GetSoundNum(def->actSound));
        l->deactSound = Friendly(Def_GetSoundNum(def->deactSound));
        l->evChain = def->evChain;
        l->actChain = def->actChain;
        l->deactChain = def->deactChain;
        l->actLineType = def->actLineType;
        l->deactLineType = def->deactLineType;
        l->wallSection = def->wallSection;
        l->actTex = Friendly(R_CheckTextureNumForName(def->actTex));
        l->deactTex = Friendly(R_CheckTextureNumForName(def->deactTex));
        l->actMsg = def->actMsg;
        l->deactMsg = def->deactMsg;
        l->texMoveAngle = def->texMoveAngle;
        l->texMoveSpeed = def->texMoveSpeed;*/

        // Add it to the generated line types array
        XL_AddAutoGenType(l);
        outptr = l;
    }
#if __JDOOM__ || __JDOOM64__
    else // BOOM format
    {
        // Generate the new line type
        outptr = l;
    }
#endif

    return true;
#endif
 }

/**
 * @return              @c true, if the type is defined.
 */
linetype_t* XL_GetType(int id)
{
    linetype_t*         ptr;
    char                buff[6];

    // Try finding it from the DDXGDATA lump.
    ptr = XG_GetLumpLine(id);
    if(ptr)
    {   // Got it!
        memcpy(&typebuffer, ptr, sizeof(*ptr));
        return &typebuffer;
    }

    // Does Doomsday have a definition for this?
    dd_snprintf(buff, 6, "%i", id);

    if(Def_Get(DD_DEF_LINE_TYPE, buff, &typebuffer))
        return &typebuffer;

    // Is this a type we can generate automatically?
    if(XL_AutoGenType(id, &typebuffer))
        return &typebuffer;

    // A definition was not found.
    return NULL;
}

int XG_RandomInt(int min, int max)
{
    if(max == min) return max;

    float x = M_Random() / 256.0f; // Never reaches 1.
    return (int) (min + x * (max - min) + x);
}

float XG_RandomPercentFloat(float value, int percent)
{
    float i = (2 * M_Random() / 255.0f - 1) * percent / 100.0f;
    return value * (1 + i);
}

int findXLThinker(thinker_t *th, void *context)
{
    xlthinker_t *xl = (xlthinker_t *) th;

    if(xl->line == (Line *) context)
        return true; // Stop iteration, we've found it.

    return false; // Continue iteration.
}

void XL_SetLineType(Line *line, int id)
{
    LOG_AS("XL_SetLineType");

    xline_t *xline = P_ToXLine(line);

    if(XL_GetType(id))
    {
        xline->special = id;

        // Allocate memory for the line type data.
        if(!xline->xg)
        {
            xline->xg = (xgline_t *)Z_Calloc(sizeof(xgline_t), PU_MAP, 0);
        }

        // Init the extended line state.
        xline->xg->disabled    = false;
        xline->xg->timer       = 0;
        xline->xg->tickerTimer = 0;
        std::memcpy(&xline->xg->info, &typebuffer, sizeof(linetype_t));

        // Initial active state.
        xline->xg->active      = (typebuffer.flags & LTF_ACTIVE) != 0;
        xline->xg->activator   = dummyThing;

        LOG_MAP_MSG_XGDEVONLY2("Line %i (%s), ID %i",
                P_ToIndex(line)
                << xgClasses[xline->xg->info.lineClass].className
                << id);

        // If there is not already an xlthinker for this line, create one.
        if(!Thinker_Iterate(XL_Thinker, findXLThinker, line))
        {
            // Not created one yet.
            /*xlthinker_t *xl = (xlthinker_t *)Z_Calloc(sizeof(*xl), PU_MAP, 0);

            xl->thinker.function = XL_Thinker;*/

            ThinkerT<xlthinker_t> xl(Thinker::AllocateMemoryZone);
            xl.function = XL_Thinker;
            xl->line = line;

            Thinker_Add(xl.Thinker::take());
        }
    }
    else if(id)
    {
        LOG_MAP_MSG_XGDEVONLY2("Line %i, type %i NOT DEFINED", P_ToIndex(line) << id);
    }
}

void XL_Init()
{
    dummyThing.Thinker::zap();

    // Clients rely on the server, they don't do XG themselves.
    if(IS_CLIENT) return;

    for(int i = 0; i < numlines; ++i)
    {
        Line *line = (Line *)P_ToPtr(DMU_LINE, i);
        P_ToXLine(line)->xg = 0;

        XL_SetLineType(line, P_ToXLine(line)->special);
    }
}

int XL_TraversePlanes(Line *line, int refType, int ref, void *data, void *context,
    dd_bool travsectors, mobj_t *activator, PlaneTraverserFunc func)
{
    LOG_AS(travsectors? "XL_TraverseSectors" : "XL_TraversePlanes");

    int tag;
    mobj_t *mo;
    dd_bool ok, findSecTagged;

    if(xgDev)
    {
        char buff[50];

        if(ref)
        {
            sprintf(buff, ": %i", ref);
        }

        LOG_MAP_MSG_XGDEVONLY2("Line %i, ref (%s%s)",
               P_ToIndex(line)
               << (travsectors? LSREFTYPESTR(refType) : LPREFTYPESTR(refType))
               << (ref? buff: ""));
    }

    if(refType == LPREF_NONE)
        return false; // This is not a reference!

    Sector *frontSec = (Sector *)P_GetPtrp(line, DMU_FRONT_SECTOR);
    Sector *backSec  = (Sector *)P_GetPtrp(line, DMU_BACK_SECTOR);

    // References to a single plane
    if(refType == LPREF_MY_FLOOR || refType == LPREF_MY_CEILING)
    {
        if(frontSec)
        {
            return func(frontSec, refType == LPREF_MY_CEILING? true:false,
                        data, context, activator);
        }

        LOG_MAP_MSG_XGDEVONLY2("Line %i has no front sector!", P_ToIndex(line));
    }

    if(refType == LPREF_BACK_FLOOR || refType == LPREF_BACK_CEILING)
    {
        if(backSec)
        {
            return func(backSec, refType == LPREF_BACK_CEILING? true:false,
                        data, context, activator);
        }

        LOG_MAP_MSG_XGDEVONLY2("Line %i has no back sector!", P_ToIndex(line));
    }

    if(refType == LPREF_INDEX_FLOOR)
    {
        return func((Sector *)P_ToPtr(DMU_SECTOR, ref), false, data, context,
                    activator);
    }

    if(refType == LPREF_INDEX_CEILING)
    {
        return func((Sector *)P_ToPtr(DMU_SECTOR, ref), true, data, context,
                    activator);
    }

    // Can we use the tagged sector lists?
    findSecTagged = false;
    if(refType == LPREF_TAGGED_FLOORS || refType == LPREF_TAGGED_CEILINGS)
    {
        findSecTagged = true;
        tag = ref;
    }
    else if(refType == LPREF_LINE_TAGGED_FLOORS ||
            refType == LPREF_LINE_TAGGED_CEILINGS)
    {
        findSecTagged = true;
        tag = P_ToXLine(line)->tag;
    }

    // References to multiple planes
    if(findSecTagged)
    {
        // Use tagged sector lists for these (speed).
        if(iterlist_t *list = P_GetSectorIterListForTag(tag, false))
        {
            // Find the first sector with the tag.
            IterList_SetIteratorDirection(list, ITERLIST_FORWARD);
            IterList_RewindIterator(list);

            Sector *sec;
            while((sec = (Sector *)IterList_MoveIterator(list)) != NULL)
            {
                //xsector_t *xsec = P_ToXSector(sec);

                if(refType == LPREF_TAGGED_FLOORS || refType == LPREF_TAGGED_CEILINGS)
                {
                    if(!func(sec, refType == LPREF_TAGGED_CEILINGS, data,
                             context, activator))
                    {
                        return false;
                    }
                }

                if(refType == LPREF_LINE_TAGGED_FLOORS ||
                   refType == LPREF_LINE_TAGGED_CEILINGS)
                {
                    if(!func(sec, refType == LPREF_LINE_TAGGED_CEILINGS,
                             data, context, activator))
                    {
                        return false;
                    }
                }
            }
        }
    }
    else
    {
        for(int i = 0; i < numsectors; ++i)
        {
            Sector *sec     = (Sector *)P_ToPtr(DMU_SECTOR, i);
            xsector_t *xsec = P_ToXSector(sec);

            if(refType == LPREF_ALL_FLOORS || refType == LPREF_ALL_CEILINGS)
            {
                if(!func(sec, refType == LPREF_ALL_CEILINGS, data,
                         context, activator))
                {
                    return false;
                }
            }

            if((refType == LPREF_ACT_TAGGED_FLOORS ||
                refType == LPREF_ACT_TAGGED_CEILINGS) && xsec->xg &&
                xsec->xg->info.actTag == ref)
            {
                if(!func(sec, refType == LPREF_ACT_TAGGED_CEILINGS, data,
                   context, activator))
                {
                   return false;
                }
            }

            // Reference all sectors with (at least) one mobj of specified
            // type inside.
            if(refType == LPREF_THING_EXIST_FLOORS ||
               refType == LPREF_THING_EXIST_CEILINGS)
            {
                ok = true;

                for(mo = (mobj_t *)P_GetPtrp(sec, DMT_MOBJS); ok && mo; mo = mo->sNext)
                {
                    if(mo->type == P_ToXLine(line)->xg->info.aparm[9])
                    {
                        LOG_MAP_MSG_XGDEVONLY2("Thing of type %i found in sector id %i",
                               P_ToXLine(line)->xg->info.aparm[9] << i);

                        if(!func(sec, refType == LPREF_THING_EXIST_CEILINGS,
                                 data, context, activator))
                        {
                            return false;
                        }

                        ok = false;
                    }
                }
            }

            // Reference all sectors with NONE of the specified mobj type
            // inside.
            if(refType == LPREF_THING_NOEXIST_FLOORS ||
               refType == LPREF_THING_NOEXIST_CEILINGS)
            {
                ok = true;

                for(mo = (mobj_t *)P_GetPtrp(sec, DMT_MOBJS); ok && mo; mo = mo->sNext)
                {
                    if(mo->type != P_ToXLine(line)->xg->info.aparm[9])
                    {
                        continue;
                    }

                    ok = false;
                }

                if(ok)
                {
                    LOG_MAP_MSG_XGDEVONLY2("No things of type %i found in sector id %i",
                           P_ToXLine(line)->xg->info.aparm[9] << i);

                    if(!func(sec, refType == LPREF_THING_NOEXIST_CEILINGS,
                             data, context, activator))
                    {
                        return false;
                    }
                }
            }
        }
    }

    return true;
}

int XL_TraverseLines(Line* line, int rtype, int ref, void* data,
                     void* context, mobj_t* activator, LineTraverserFunc func)
{
    LOG_AS("XL_TraverseLines");

    int i;
    int tag;
    int reftype = rtype;
    char buff[50];
    Line *iter;
    dd_bool findLineTagged;

    // Binary XG data from DD_XGDATA uses the old flag values.
    // Add one to the ref type.
    if(xgDataLumps)
        reftype+= 1;

    if(ref)
        sprintf(buff," : %i",ref);

    LOG_MAP_MSG_XGDEVONLY2("Line %i, ref (%s%s)",
           P_ToIndex(line) << LREFTYPESTR(reftype) << (ref? buff : ""));

    if(reftype == LREF_NONE)
        return func(NULL, true, data, context, activator); // Not a real reference

    // References to single lines
    if(reftype == LREF_SELF) // Traversing self is simple.
        return func(line, true, data, context, activator);

    if(reftype == LREF_INDEX)
        return func((Line *)P_ToPtr(DMU_LINE, ref), true, data, context, activator);

    // Can we use the tagged line lists?
    findLineTagged = false;
    if(reftype == LREF_TAGGED)
    {
        findLineTagged = true;
        tag = ref;
    }
    else if(reftype == LREF_LINE_TAGGED)
    {
        findLineTagged = true;
        tag = P_ToXLine(line)->tag;
    }

    // References to multiple lines
    if(findLineTagged)
    {
        // Use tagged line lists for these (speed).
        if(iterlist_t *list = P_GetLineIterListForTag(tag, false))
        {
            IterList_SetIteratorDirection(list, ITERLIST_FORWARD);
            IterList_RewindIterator(list);
            while((iter = (Line *)IterList_MoveIterator(list)) != NULL)
            {
                if(reftype == LREF_TAGGED)
                {
                    if(!func(iter, true, data, context, activator))
                        return false;
                }
                else if(reftype == LREF_LINE_TAGGED)
                {
                    // Ref is true if line itself should be excluded.
                    if(!ref || iter != line)
                    {
                        if(!func(iter, true, data, context, activator))
                            return false;
                    }
                }
            }
        }
    }
    else
    {
        for(i = 0; i < numlines; ++i)
        {
            iter = (Line *)P_ToPtr(DMU_LINE, i);
            if(reftype == LREF_ALL)
            {
                if(!func(iter, true, data, context, activator))
                    return false;
            }
            else if(reftype == LREF_ACT_TAGGED)
            {
                xline_t *xl = P_ToXLine(iter);

                if(xl->xg && xl->xg->info.actTag == ref)
                {
                    if(!func(iter, true, data, context, activator))
                        return false;
                }
            }
        }
    }
    return true;
}

/**
 * @return  Value as determined by the reference type from the specified line, using data
 *          from either the line itself or context (will always be linetype_t).
 */
int XL_ValidateLineRef(Line *line, int reftype, void * /*context*/, char const *parmname)
{
    LOG_AS("XL_ValidateLineRef");

    int answer = 0;
    Side *side;

    switch(reftype)
    {
    case LDREF_ID: // Line ID.
        answer = P_ToIndex(line);
        LOG_MAP_MSG_XGDEVONLY2("Using Line ID (%i) as %s", answer << parmname);
        break;

    case LDREF_SPECIAL: // Line Special.
        answer = P_ToXLine(line)->special;
        LOG_MAP_MSG_XGDEVONLY2("Using Line Special (%i) as %s", answer << parmname);
        break;

    case LDREF_TAG: // Line Tag.
        answer = P_ToXLine(line)->tag;
        LOG_MAP_MSG_XGDEVONLY2("Using Line Tag (%i) as %s", answer << parmname);
        break;

    case LDREF_ACTTAG: // Line ActTag.
        if(!P_ToXLine(line)->xg)
        {
            LOG_MAP_MSG_XGDEVONLY("REFERENCE NOT AN XG LINE");
            break;
        }

        if(!P_ToXLine(line)->xg->info.actTag)
        {
            LOG_MAP_MSG_XGDEVONLY("REFERENCE DOESNT HAVE AN ACT TAG");
            break;
        }

        answer = P_ToXLine(line)->xg->info.actTag;
        LOG_MAP_MSG_XGDEVONLY2("Using Line ActTag (%i) as %s", answer << parmname);
        break;

    case LDREF_COUNT: // Line count.
        if(!P_ToXLine(line)->xg)
        {
            LOG_MAP_MSG_XGDEVONLY("REFERENCE NOT AN XG LINE");
            break;
        }

        answer = P_ToXLine(line)->xg->info.actCount;
        LOG_MAP_MSG_XGDEVONLY2("Using Line Count (%i) as %s", answer << parmname);
        break;

    case LDREF_ANGLE: { // Line angle.
        coord_t d1[2];

        P_GetDoublepv(line, DMU_DXY, d1);
        answer = M_PointXYToAngle2(0, 0, d1[0], d1[1]) / (float) ANGLE_MAX * 360;
        LOG_MAP_MSG_XGDEVONLY2("Using Line Angle (%i) as %s", answer << parmname);
        break; }

    case LDREF_LENGTH: // Line length.
        // Answer should be in map units.
        answer = P_GetFixedp(line, DMU_LENGTH) >> FRACBITS;

        LOG_MAP_MSG_XGDEVONLY2("Using Line Length (%i) as %s", answer << parmname);
        break;

    case LDREF_TOP_OFFSETX:
        // Can this ever fail?
        side = (Side *)P_GetPtrp(line, DMU_FRONT);
        if(!side)
        {
            LOG_MAP_MSG_XGDEVONLY("REFERENCE MISSING FRONT SIDE!");
            break;
        }

        answer = P_GetIntp(side, DMU_TOP_MATERIAL_OFFSET_X);

        LOG_MAP_MSG_XGDEVONLY2("Using Line Top X Offset (%i) as %s", answer << parmname);
        break;

    case LDREF_TOP_OFFSETY:
        // Can this ever fail? (yes -dj)
        side = (Side *)P_GetPtrp(line, DMU_FRONT);
        if(!side)
        {
            LOG_MAP_MSG_XGDEVONLY("REFERENCE MISSING FRONT SIDE!");
            break;
        }

        answer = P_GetIntp(side, DMU_TOP_MATERIAL_OFFSET_Y);

        LOG_MAP_MSG_XGDEVONLY2("Using Line Top Y Offset (%i) as %s", answer << parmname);
        break;

    case LDREF_MIDDLE_OFFSETX:
        // Can this ever fail? (yes -dj)
        side = (Side *)P_GetPtrp(line, DMU_FRONT);
        if(!side)
        {
            LOG_MAP_MSG_XGDEVONLY("REFERENCE MISSING FRONT SIDE!");
            break;
        }

        answer = P_GetIntp(side, DMU_MIDDLE_MATERIAL_OFFSET_X);

        LOG_MAP_MSG_XGDEVONLY2("Using Line Middle X Offset (%i) as %s", answer << parmname);
        break;

    case LDREF_MIDDLE_OFFSETY:
        // Can this ever fail? (yes -dj)
        side = (Side *)P_GetPtrp(line, DMU_FRONT);
        if(!side)
        {
            LOG_MAP_MSG_XGDEVONLY("REFERENCE MISSING FRONT SIDE!");
            break;
        }

        answer = P_GetIntp(side, DMU_MIDDLE_MATERIAL_OFFSET_Y);

        LOG_MAP_MSG_XGDEVONLY2("Using Line Middle Y Offset (%i) as %s", answer << parmname);
        break;

    case LDREF_BOTTOM_OFFSETX:
        // Can this ever fail? (yes -dj)
        side = (Side *)P_GetPtrp(line, DMU_FRONT);
        if(!side)
        {
            LOG_MAP_MSG_XGDEVONLY("REFERENCE MISSING FRONT SIDE!");
            break;
        }

        answer = P_GetIntp(side, DMU_BOTTOM_MATERIAL_OFFSET_X);

        LOG_MAP_MSG_XGDEVONLY2("Using Line Bottom X Offset (%i) as %s", answer << parmname);
        break;

    case LDREF_BOTTOM_OFFSETY:
        // Can this ever fail? (yes -dj)
        side = (Side *)P_GetPtrp(line, DMU_FRONT);
        if(!side)
        {
            LOG_MAP_MSG_XGDEVONLY("REFERENCE MISSING FRONT SIDE!");
            break;
        }

        answer = P_GetIntp(side, DMU_BOTTOM_MATERIAL_OFFSET_Y);

        LOG_MAP_MSG_XGDEVONLY2("Using Line Bottom Y Offset (%i) as %s", answer << parmname);
        break;

    default:    // Could be explicit, return the actual int value
        answer = reftype;
        break;
    }

    return answer;
}

/**
 * Executes the lines' function as defined by its class.
 */
void XL_DoFunction(linetype_t *info, Line *line, int sideNum, mobj_t *actThing, int evType)
{
    DENG2_ASSERT(info && line);
    DENG2_ASSERT(info->lineClass >= 0 && info->lineClass < NUMXGCLASSES);
    LOG_AS("XL_DoFunction");

    xgclass_t *xgClass = &xgClasses[info->lineClass];

    LOG_MAP_MSG_XGDEVONLY2("Line %i, side %i, activator id %i, event %s",
            P_ToIndex(line) << sideNum << (actThing ? actThing->thinker.id : 0)
            << EVTYPESTR(evType));
    LOG_MAP_MSG_XGDEVONLY2("Executing class: %s (0x%X)...", xgClass->className << info->lineClass);

    // Does this class only work with certain events?
    if(xgClass->evTypeFlags > 0)
    {
        if(!(xgClass->evTypeFlags & evType))
        {
            LOG_MAP_MSG_XGDEVONLY2("THIS CLASS DOES NOT SUPPORT %s EVENTS!", EVTYPESTR(evType));
            return;
        }
    }

    // Does this class have an init function?
    if(xgClass->initFunc)
        xgClass->initFunc(line);

    // Does this class have a do function?
    if(xgClass->doFunc)
    {
        // Do we need to traverse?
        switch(xgClass->traverse)
        {
            case TRAV_NONE: // No need for traversal, call the doFunc
                de::function_cast<LineTraverserFunc>(xgClass->doFunc)(line, true, line, info, actThing);
                break;
            case TRAV_LINES: // Traverse lines, executing doFunc for each
                XL_TraverseLines(line, info->iparm[xgClass->travRef],
                                 info->iparm[xgClass->travData], line,
                                 info, actThing, de::function_cast<LineTraverserFunc>(xgClass->doFunc));
                break;
            case TRAV_PLANES: // Traverse planes, executing doFunc for each
            case TRAV_SECTORS:
                XL_TraversePlanes(line, info->iparm[xgClass->travRef],
                                  info->iparm[xgClass->travData], line,
                                  info, xgClass->traverse == TRAV_SECTORS? true : false,
                                  actThing, de::function_cast<PlaneTraverserFunc>(xgClass->doFunc));
                break;
        }
    }
}

int XLTrav_QuickActivate(Line *line, dd_bool /*ceiling*/, void *context, void * /*context2*/,
    mobj_t * /*activator*/)
{
    if(line)
    {
        xline_t *xline = P_ToXLine(line);
        if(xline->xg)
        {
            xline->xg->active = (context? true : false);
            xline->xg->timer  = XLTIMER_STOPPED; // Stop timer.
        }
    }

    return true; // Continue iteration.
}

/**
 * @return  @c true, if the line is active.
 */
int XLTrav_CheckLine(Line *line, dd_bool /*ceiling*/, void *context,
    void * /*context2*/, mobj_t * /*activator*/)
{
    if(line)
    {
        xline_t *xline = P_ToXLine(line);

        if(!xline->xg)
        {
            return false; // Stop checking!
        }

        return CPP_BOOL(xline->xg->active) == (context? true : false);
    }

    return true; // Continue iteration.
}

/**
 * @param data  If @c true, the line will receive a chain event if inactive.
 *              If @c false, the line will receive a chain event if active.
 */
int XLTrav_SmartActivate(Line *line, dd_bool /*ceiling*/, void *context,
    void *context2, mobj_t * /*activator*/)
{
    if(line)
    {
        xline_t *xline = P_ToXLine(line);

        if(xline->xg)
        {
            if(CPP_BOOL(xline->xg->active) != (context? true : false))
            {
                XL_LineEvent(XLE_CHAIN, 0, line, 0, context2);
            }
        }
    }

    return true; // Continue iteration.
}

//
// XG Line Type Classes which don't require traversal
//

int XL_DoChainSequence(Line *line, dd_bool /*ceiling*/, void * /*context*/,
    void *context2, mobj_t * /*activator*/)
{
    if(line)
    {
        xline_t *xline = P_ToXLine(line);

        if(xline->xg)
        {
            linetype_t *info = static_cast<linetype_t *>(context2);

            xline->xg->chIdx = 1; // This is the first.
            // Start counting the first interval.
            xline->xg->chTimer =
                XG_RandomPercentFloat(info->fparm[1], info->fparm[0]);
        }
    }

    return true;
}

int XL_DoDamage(Line * /*line*/, dd_bool /*ceiling*/, void * /*context*/, void *context2,
    mobj_t *activator)
{
    linetype_t *info = static_cast<linetype_t *>(context2);

    if(!activator)
    {
/*        if(evtype == XLE_FUNC)
            LOG_MAP_MSG_XGDEVONLY("Sector Functions don't have activators! Use a Sector Chain instead");
        else*/
            LOG_MAP_MSG_XGDEVONLY("No activator! Can't damage anything");

        return false;
    }

    if(activator->health > info->iparm[2])
    {
        // Iparms define the min and max damage to inflict.
        // The real amount is random.
        int i = XG_RandomInt(info->iparm[0], info->iparm[1]);
        if(i > 0)
        {
            P_DamageMobj(activator, 0, 0, i, false);
        }
        else if(i < 0 && activator->health < info->iparm[3])
        {
            int origHealth = activator->health;
            // Don't go above a given level.
            activator->health = MIN_OF(activator->health-i, info->iparm[3]);
            // Need to signal an update?
            if(activator->player && activator->health != origHealth)
            {
                activator->player->health = activator->health;
                activator->player->update |= PSF_HEALTH;
            }
        }
    }

    return true;
}

int XL_DoPower(Line * /*line*/, dd_bool /*ceiling*/, void * /*context*/,
    void *context2, mobj_t *activator)
{
    linetype_t *info = static_cast<linetype_t *>(context2);
    player_t *player = 0;
    int delta;

    if(activator)
        player = activator->player;

    if(!player) // Must be a player.
    {
/*        if(evtype == XLE_FUNC)
            LOG_MAP_MSG_XGDEVONLY("Sector Functions don't have activators! Use a Sector Chain instead");
        else*/
            LOG_MAP_MSG_XGDEVONLY("Activator MUST be a player...");

        return false;
    }

    delta = XG_RandomInt(info->iparm[0], info->iparm[1]);
    if(delta > 0)
    {
        if(player->armorPoints + delta >= info->iparm[3])
            delta = info->iparm[3] - player->armorPoints;
    }
    else
    {
        if(player->armorPoints + delta <= info->iparm[2])
            delta = info->iparm[2] - player->armorPoints;
    }

    if(delta)
    {
        if(!player->armorType)
            P_PlayerSetArmorType(player, 1);
        P_PlayerGiveArmorBonus(player, delta);
    }

    return true;
}

int XL_DoKey(Line * /*line*/, dd_bool /*ceiling*/, void * /*context*/,
    void *context2, mobj_t *activator)
{
    linetype_t *info = static_cast<linetype_t *>(context2);
    player_t *player = (activator? activator->player : 0);

    if(!player)  // Must be a player.
    {
/*        if(evtype == XLE_FUNC)
            LOG_MAP_MSG_XGDEVONLY("Sector Functions don't have activators! Use a Sector Chain instead");
        else*/
            LOG_MAP_MSG_XGDEVONLY("Activator MUST be a player...");

        return false;
    }

    for(int i = 0; i < NUM_KEY_TYPES; ++i)
    {
        if(info->iparm[0] & (1 << i))
            P_GiveKey(player, keytype_t(i));
        if(info->iparm[1] & (1 << i))
            player->keys[i] = false;
    }

    return true;
}

int XL_DoExplode(Line * /*line*/, dd_bool /*ceiling*/, void * /*context*/,
    void * /*context2*/, mobj_t *activator)
{
    if(!activator)
    {
/*        if(evtype == XLE_FUNC)
            LOG_MAP_MSG_XGDEVONLY("Sector Functions don't have activators! Use a Sector Chain instead");
        else*/
            LOG_MAP_MSG_XGDEVONLY("No activator! Can't explode anything");
        return false;
    }

    P_ExplodeMissile(activator);
    return true;
}

int XL_DoCommand(Line * /*line*/, dd_bool /*ceiling*/, void * /*context*/,
    void *context2, mobj_t * /*activator*/)
{
    linetype_t *info = static_cast<linetype_t *>(context2);

    DD_Execute(true, info->sparm[0]);
    return true;
}

//
// Following classes require traversal hence "Trav_"
//

int XLTrav_ChangeLineType(Line *line, dd_bool /*ceiling*/, void * /*context*/,
    void *context2, mobj_t * /*activator*/)
{
    if(line)
    {
        linetype_t *info = static_cast<linetype_t *>(context2);
        XL_SetLineType(line, info->iparm[2]);
    }

    return true; // Keep looking.
}

static Side *lineSideIfSector(Line &line, bool back = false)
{
    if(P_GetPtrp(&line, back? DMU_BACK_SECTOR : DMU_FRONT_SECTOR))
    {
        return (Side *)P_GetPtrp(&line, back? DMU_BACK : DMU_FRONT);
    }
    return nullptr;
}

int XLTrav_ChangeWallMaterial(Line *line, dd_bool /*ceiling*/, void * /*context*/,
    void *context2, mobj_t * /*activator*/)
{
    LOG_AS("XLTrav_ChangeWallMaterial");

    linetype_t *info = static_cast<linetype_t *>(context2);
    if(!line) return true; // Continue iteration.

    // i2: sidenum
    // i3: top material (zero if no change)
    // i4: mid material (zero if no change, -1 to remove)
    // i5: bottom material (zero if no change)
    // i6: (true/false) set midtexture even if previously zero
    // i7: sdf_* flags
    // i8: mid blendmode
    // i9: top red
    // i10: top green
    // i11: top blue
    // i12: mid red
    // i13: mid green
    // i14: mid blue
    // i15: mid alpha
    // i16: bottom red
    // i17: bottom green
    // i18: bottom blue

    Side *side = lineSideIfSector(*line, CPP_BOOL(info->iparm[2]));
    if(!side) return true; // Continue iteration.

    LOG_MAP_MSG_XGDEVONLY2("Line %i", P_ToIndex(line));

    XL_ChangeMaterial(line, info->iparm[2], LWS_UPPER,
                      (Material *)P_ToPtr(DMU_MATERIAL, info->iparm[3]),
                      BM_NORMAL, Vector3f(info->iparm[9], info->iparm[10], info->iparm[11]) / 255.f,
                      info->iparm[7]);

    Material *mat = 0;
    if(info->iparm[4] && (P_GetPtrp(side, DMU_MIDDLE_MATERIAL) || info->iparm[6]))
    {
        if(!P_GetPtrp(line, DMU_BACK_SECTOR) && info->iparm[4] == -1)
            mat = 0;
        else
            mat = (Material *)P_ToPtr(DMU_MATERIAL, info->iparm[4]);
    }

    XL_ChangeMaterial(line, info->iparm[2], LWS_MID, mat,
                      blendmode_t(info->iparm[8]),
                      Vector4f(info->iparm[12], info->iparm[13], info->iparm[14], info->iparm[15]) / 255.f,
                      info->iparm[7]);

    XL_ChangeMaterial(line, info->iparm[2], LWS_LOWER,
                      (Material *)P_ToPtr(DMU_MATERIAL, info->iparm[5]),
                      BM_NORMAL, Vector3f(info->iparm[16], info->iparm[17], info->iparm[18]) / 255.f,
                      info->iparm[7]);

    return true;
}

int XLTrav_Activate(Line *line, dd_bool /*ceiling*/, void * /*context*/,
    void * /*context2*/, mobj_t *activator)
{
    if(line)
    {
        XL_LineEvent(XLE_CHAIN, 0, line, 0, activator);
    }
    return true; // Keep looking.
}

int XLTrav_LineCount(Line *line, dd_bool /*ceiling*/, void * /*context*/,
    void *context2, mobj_t * /*activator*/)
{
    linetype_t *info = static_cast<linetype_t *>(context2);

    if(line)
    {
        xline_t *xline = P_ToXLine(line);
        if(xline->xg)
        {
            if(info->iparm[2])
            {
                xline->xg->info.actCount = info->iparm[3];
            }
            else
            {
                xline->xg->info.actCount += info->iparm[3];
            }
        }
    }

    return true;
}

int XLTrav_Music(Line *line, dd_bool /*ceiling*/, void * /*context*/,
    void *context2, mobj_t * /*activator*/)
{
    LOG_AS("XLTrav_Music");

    linetype_t *info = static_cast<linetype_t *>(context2);

    int song = 0;
    int temp = 0;

    if(info->iparm[2] == LREF_NONE)
    {    // The old format, use ip0 explicitly.
        song = info->iparm[0];
    }
    else // We might possibly have a data reference to evaluate.
    {
        if(info->iparm[2] == LREF_NONE) // (ip0) will be used to determine next map.
        {
            song = info->iparm[0];
        }
        else if(line)
        {
            // Evaluate ip0 for a data reference.
            temp = XL_ValidateLineRef(line, info->iparm[0], context2, "Music ID");
            if(!temp)
            {
                LOG_MAP_MSG_XGDEVONLY("Reference data not valid. Song not changed");
            }
            else
            {
                song = temp;
            }
        }
    }

    //// @todo Add code to validate song id here.

    if(song)
    {
        LOG_MAP_MSG_XGDEVONLY2("Play Music ID (%i)%s",
                song << (info->iparm[1]? " looped" : ""));
        S_StartMusicNum(song, info->iparm[1]);
    }

    return false; // Only do this once!
}

int XLTrav_LineTeleport(Line *newLine, dd_bool /*ceiling*/, void *context,
    void *context2, mobj_t *mobj)
{
// Maximum units to move object to avoid hiccups.
#define FUDGEFACTOR         10

    LOG_AS("XLTrav_LineTeleport");

    int fudge = FUDGEFACTOR;
    int side = 0, stepDown;
    uint an;
    mobj_t *flash;
    Line *line = (Line *) context;
    linetype_t *info = (linetype_t *) context2;
    Vertex /* *newV1,*/ *newV2, *oldV1/*, *oldV2*/;
    Sector *newFrontSec, *newBackSec;
    coord_t newPos[3], pos, s, c;
    coord_t oldLineDelta[2], newLineDelta[2];
    angle_t angle;

    // Don't teleport things marked noteleport!
    if(mobj->flags2 & MF2_NOTELEPORT)
    {
        LOG_MAP_MSG_XGDEVONLY("Activator can't be teleported (THING is unteleportable)");
        return false; // No point continuing...
    }

    if(!line)
        return true; // Continue iteration.

    // We shouldn't be trying to teleport to the same line
    if(newLine == line)
    {
        LOG_MAP_MSG_XGDEVONLY("Target == Origin. Continuing search...");
        return true; // Keep looking
    }

    // Retrieve a few properties to make this look neater.
    oldV1 = (Vertex *)P_GetPtrp(line, DMU_VERTEX0);
    //oldV2 = (Vertex *)P_GetPtrp(line, DMU_VERTEX1);
    P_GetDoublepv(line, DMU_DXY, oldLineDelta);

    //newV1 = (Vertex *)P_GetPtrp(newLine, DMU_VERTEX0);
    newV2 = (Vertex *)P_GetPtrp(newLine, DMU_VERTEX1);
    P_GetDoublepv(newLine, DMU_DXY, newLineDelta);
    newFrontSec = (Sector *)P_GetPtrp(newLine, DMU_FRONT_SECTOR);
    newBackSec  = (Sector *)P_GetPtrp(newLine, DMU_BACK_SECTOR);

    // i2: 1 = Spawn Fog
    // i3: Sound = Sound to play
    // i4: 1 = reversed
    // i5: 1 = always telestomp

    LOG_MAP_MSG_XGDEVONLY2("%s, %s, %s",
           (   info->iparm[2]? "Spawn Flash" : "No Flash")
           << (info->iparm[3]? "Play Sound"  : "Silent")
           << (info->iparm[4]? "Reversed"    : "Normal."));

    // Spawn flash at the old position?
    if(info->iparm[2])
    {
        if((flash = P_SpawnMobj(MT_TFOG, mobj->origin, mobj->angle + ANG180, 0)))
        {
            // Play a sound?
            if(info->iparm[3])
                S_StartSound(info->iparm[3], flash);
        }
    }

    // Get the thing's position along the source line
    if(fabs(oldLineDelta[0]) > fabs(oldLineDelta[1]))
        pos = (mobj->origin[VX] - P_GetDoublep(oldV1, DMU_X)) / oldLineDelta[0];
    else
        pos = (mobj->origin[VY] - P_GetDoublep(oldV1, DMU_Y)) / oldLineDelta[1];

    // Get the angle between the two lines, for rotating orientation and
    // momentum. Rotate 180 degrees, and flip the position across the exit
    // line, if reversed.
    angle = (info->iparm[4] ? pos = 1 - pos, 0 : ANG180) +
             M_PointXYToAngle2(0, 0, newLineDelta[0], newLineDelta[1]) -
             M_PointXYToAngle2(0, 0, oldLineDelta[0], oldLineDelta[1]);

    // Interpolate position across the exit line.
    newPos[VX] = P_GetDoublep(newV2, DMU_X) - (pos * newLineDelta[0]);
    newPos[VY] = P_GetDoublep(newV2, DMU_Y) - (pos * newLineDelta[1]);

    // Sine, cosine of angle adjustment
    s = FIX2FLT(finesine[angle >> ANGLETOFINESHIFT]);
    c = FIX2FLT(finecosine[angle >> ANGLETOFINESHIFT]);

    // Whether walking towards first side of exit line steps down
    if(P_GetDoublep(newFrontSec, DMU_FLOOR_HEIGHT) <
       P_GetDoublep(newBackSec, DMU_FLOOR_HEIGHT))
        stepDown = true;
    else
        stepDown = false;

    // Height of thing above ground.
    newPos[VZ] = mobj->origin[VZ] - mobj->floorZ;

    /**
     * Side to exit the line on positionally.
     *
     * @note
     * This flag concerns exit position, not momentum. Due to potential for
     * round-off error, the thing can land on either the left or the right
     * side of the exit line, and steps must be taken to make sure it
     * does not end up on the wrong side.
     *
     * Exit momentum is always towards side 1 in a reversed teleporter, and
     * always towards side 0 otherwise.
     *
     * Exiting positionally on side 1 is always safe, as far as avoiding
     * oscillations and stuck-in-wall problems, but may not be optimum for
     * non-reversed teleporters.
     *
     * Exiting on side 0 can cause oscillations if momentum is towards side
     * 1, as it is with reversed teleporters.
     *
     * Exiting on side 1 slightly improves player viewing when going down a
     * step on a non-reversed teleporter.
     */

    if(!info->iparm[4] || (mobj->player && stepDown))
        side = 1;

    // Make sure we are on correct side of exit line.
    while((Line_PointOnSide(newLine, newPos) < 0) != side && --fudge >= 0)
    {
        if(fabs(newLineDelta[0]) > fabs(newLineDelta[1]))
            newPos[VY] -= FIX2FLT(((newLineDelta[0] < 0) != side)? -1 : 1);
        else
            newPos[VX] += FIX2FLT(((newLineDelta[1] < 0) != side)? -1 : 1);
    }

    // Do the Teleport
    if(!P_TeleportMove(mobj, newPos[VX], newPos[VY], (info->iparm[5] > 0? true : false)))
    {
        LOG_MAP_MSG_XGDEVONLY("Something went horribly wrong... aborting.");
        return false;
    }

    // Adjust z position to be same height above ground as before. Ground
    // level at the exit is measured as the higher of the two floor heights
    // at the exit line.
    if(stepDown)
        mobj->origin[VZ] = newPos[VZ] + P_GetDoublep(newFrontSec, DMU_FLOOR_HEIGHT);
    else
        mobj->origin[VZ] = newPos[VZ] + P_GetDoublep(newBackSec, DMU_FLOOR_HEIGHT);

    // Rotate mobj's orientation according to difference in line angles.
    mobj->angle += angle;

    // Update momentum of mobj crossing teleporter line?
    newPos[VX] = mobj->mom[MX];
    newPos[VY] = mobj->mom[MY];

    // Rotate mobj's momentum to come out of exit just like it entered.
    mobj->mom[MX] = (newPos[VX] * c) - (newPos[VY] * s);
    mobj->mom[MY] = (newPos[VY] * c) + (newPos[VX] * s);

    // Feet clipped?
    if(mobj->flags2 & MF2_FLOORCLIP)
    {
        mobj->floorClip = 0;

        if(FEQUAL(mobj->origin[VZ], P_GetDoublep(Mobj_Sector(mobj), DMU_FLOOR_HEIGHT)))
        {
            terraintype_t const *tt = P_MobjFloorTerrain(mobj);
            if(tt->flags & TTF_FLOORCLIP)
            {
                mobj->floorClip = 10;
            }
        }
    }

    // Spawn flash at the new position?
    if(info->iparm[2])
    {
        an = mobj->angle >> ANGLETOFINESHIFT;
        if((flash = P_SpawnMobjXYZ(MT_TFOG,
                                   mobj->origin[VX] + 24 * FIX2FLT(finecosine[an]),
                                   mobj->origin[VY] + 24 * FIX2FLT(finesine[an]),
                                   mobj->origin[VZ], mobj->angle + ANG180, 0)))
        {
            // Play a sound?
            if(info->iparm[3])
                S_StartSound(info->iparm[3], flash);
        }
    }

    // Adjust the player's view, incase there has been a height change
    if(mobj->player)
    {
        mobj->player->viewZ = mobj->origin[VZ] + mobj->player->viewHeight;
        mobj->dPlayer->flags |= DDPF_FIXANGLES | DDPF_FIXORIGIN | DDPF_FIXMOM;
    }

    return false; // Do this only once!

#undef FUDGEFACTOR
}

<<<<<<< HEAD
int XLTrav_LeaveMap(Line *line, dd_bool /*ceiling*/, void * /*context*/, void *context2,
                    mobj_t * /*activator*/)
=======
dd_bool XL_ValidateMap(uint *map, int /*type*/)
{
    LOG_AS("XLTrav_LeaveMap");

    // Check that the map truly exists.
    if(P_MapExists(G_ComposeMapUri(::gameEpisode, *map).compose().toUtf8().constData()))
        return true;

    LOG_MAP_MSG_XGDEVONLY2("NOT A VALID MAP NUMBER %u, next will be map 1", *map);
    *map = 0; // Should exist always?

    return false;
}

int XLTrav_LeaveMap(Line *line, dd_bool /*ceiling*/, void * /*context*/,
    void *context2, mobj_t * /*activator*/)
>>>>>>> acc208a9
{
    LOG_AS("XLTrav_LeaveMap");

    linetype_t *info = static_cast<linetype_t *>(context2);

    // Is this a secret exit?
    if(info->iparm[0] > 0)
    {
        G_SetGameActionMapCompleted(COMMON_GAMESESSION->mapUriForNamedExit("secret"), 0, true);
        return false;
    }

    de::Uri newMapUri;
    if(info->iparm[1] == LREF_NONE)
    {
        // (ip3) will be used to determine next map (1-based).
        if(info->iparm[3])
        {
            newMapUri = G_ComposeMapUri(COMMON_GAMESESSION->episodeId().toInt() - 1, info->iparm[3] - 1);
            XG_Dev("XLTrav_LeaveMap: Next map set to \"%s\"", newMapUri.compose().toUtf8().constData());
        }
    }
    // We might possibly have a data reference to evaluate.
    else if(line)
    {
        int const oldMapNumber = XL_ValidateLineRef(line, info->iparm[3], context2, "Map Number");
        if(oldMapNumber > 0)
        {
            newMapUri = G_ComposeMapUri(COMMON_GAMESESSION->episodeId().toInt() - 1, oldMapNumber - 1);
        }
<<<<<<< HEAD
=======

        if(!mapSpecified)
            LOG_MAP_MSG_XGDEVONLY("Reference data not valid. Next map as normal");
>>>>>>> acc208a9
    }

    if(newMapUri.isEmpty())
    {
<<<<<<< HEAD
        newMapUri = COMMON_GAMESESSION->mapUriForNamedExit("next");
        XG_Dev("XLTrav_LeaveMap: Next map set to default for the 'next' exit");
=======
        LOG_MAP_MSG_XGDEVONLY("Next map set to %u", map+1);
        newMapUri = G_ComposeMapUri(::gameEpisode, map);
>>>>>>> acc208a9
    }

    // Check that the map truly exists.
    if(!P_MapExists(newMapUri.compose().toUtf8().constData()))
    {
        // Backward compatibility dictates that invalid refs be interpreted to mean the start map
        // of the current episode (which is known to always exist).
        newMapUri = de::Uri(COMMON_GAMESESSION->episodeDef()->gets("startMap"), RC_NULL);
    }

    G_SetGameActionMapCompleted(newMapUri);
    return false; // Only do this once!
}

int XLTrav_DisableLine(Line *line, dd_bool /*ceiling*/, void *context,
    void * /*context2*/, mobj_t * /*activator*/)
{
    if(line)
    {
        xline_t *xline = P_ToXLine(line);

        if(xline->xg)
        {
            xline_t *origLine = P_ToXLine((Line *) context);

            xline->xg->disabled = origLine->xg->active;
        }
    }

    return true; // Keep looking...
}

int XLTrav_EnableLine(Line *line, dd_bool /*ceiling*/, void *context,
    void * /*context2*/, mobj_t * /*activator*/)
{
    if(line)
    {
        xline_t *xline = P_ToXLine(line);
        if(xline->xg)
        {
            xline_t *origLine = P_ToXLine((Line*) context);

            xline->xg->disabled = !origLine->xg->active;
        }
    }

    return true; // Keep looking...
}

/**
 * Checks if the given lines are active or inactive.
 *
 * @return  @c true if all are in the specified state.
 */
dd_bool XL_CheckLineStatus(Line *line, int reftype, int ref, int active,
                           mobj_t *activator)
{
    return XL_TraverseLines(line, reftype, ref, &active, 0, activator, XLTrav_CheckLine);
}

int XL_CheckMobjGone(thinker_t *th, void *context)
{
    LOG_AS("XL_CheckMobjGone");

    mobj_t *mo    = (mobj_t *) th;
    int thingtype = *static_cast<int *>(context);

    if(mo->type == thingtype && mo->health > 0)
    {
        // Not dead.
        LOG_MAP_MSG_XGDEVONLY2("Thing type %i: Found mo id=%i, health=%i, pos=%s",
               thingtype << mo->thinker.id << mo->health << Vector4d(mo->origin).asText());
        return true; // Stop iteration.
    }

    return false; // Continue iteration.
}

void XL_SwapSwitchTextures(Line *line, int snum)
{
    LOG_AS("XL_SwapSwitchTextures");

    if(line)
    {
        Side *side = (Side *)P_GetPtrp(line, snum? DMU_BACK : DMU_FRONT);

        if(side && P_ToggleSwitch(side, SFX_NONE, true, 0))
        {
            LOG_MAP_MSG_XGDEVONLY2("Line %i, side %i",
                   P_ToIndex(line) << P_ToIndex(side));
        }
    }
}

/**
 * Changes material of the given line.
 */
void XL_ChangeMaterial(Line *line, int sidenum, int section, Material *mat,
    blendmode_t blendmode, Vector4f const &tintColor, int flags)
{
    Side *side = (Side *)P_GetPtrp(line, sidenum? DMU_BACK:DMU_FRONT);
    if(!side) return;

    LOG_MAP_MSG_XGDEVONLY2("Line:%i side:%i section:%i material:%i tintColor:%s blendmode:%i",
           P_ToIndex(line) << sidenum << section << P_ToIndex(mat) << tintColor.asText() << blendmode);

    // Which wall section are we working on?
    if(section == LWS_MID)
    {
        // Are we removing the middle texture?
        if(mat == (Material *) -1)
        {
            P_SetPtrp(side, DMU_MIDDLE_MATERIAL, NULL);
        }
        else if(mat)
        {
            P_SetPtrp(side, DMU_MIDDLE_MATERIAL, mat);
        }

        // Are we changing the blendmode?
        if(blendmode)
        {
            P_SetIntp(side, DMU_MIDDLE_BLENDMODE, blendmode);
        }

        // Are we changing the surface color?
        for(int i = 0; i < 4; ++i)
        {
            if(!de::fequal(tintColor[i], 0))
                P_SetFloatp(side, TO_DMU_MIDDLE_COLOR(i), tintColor[i]);
        }
    }
    else if(section == LWS_UPPER)
    {
        if(mat)
        {
            P_SetPtrp(side, DMU_TOP_MATERIAL, mat);
        }

        for(int i = 0; i < 3; ++i)
        {
            if(!de::fequal(tintColor[i], 0))
                P_SetFloatp(side, TO_DMU_TOP_COLOR(i), tintColor[i]);
        }
    }
    else if(section == LWS_LOWER)
    {
        if(mat)
        {
            P_SetPtrp(side, DMU_BOTTOM_MATERIAL, mat);
        }

        for(int i = 0; i < 3; ++i)
        {
            if(!de::fequal(tintColor[i], 0))
                P_SetFloatp(side, TO_DMU_BOTTOM_COLOR(i), tintColor[i]);
        }
    }

    // Adjust the side's flags
    P_SetIntp(side, DMU_FLAGS, P_GetIntp(side, DMU_FLAGS) | flags);
}

void XL_Message(mobj_t *act, char *msg, dd_bool global)
{
    LOG_AS("XL_Message");

    player_t *pl;
    int i;

    if(!msg || !msg[0]) return;

    if(global)
    {
        LOG_MAP_MSG_XGDEVONLY2("GLOBAL '%s'", msg);
        // Send to all players in the game.
        for(i = 0; i < MAXPLAYERS; ++i)
        {
            if(players[i].plr->inGame)
                P_SetMessage(players + i, 0, msg);
        }
        return;
    }

    if(act->player)
    {
        pl = act->player;
    }
    else if((act->flags & MF_MISSILE) && act->target && act->target->player)
    {
        // Originator of the missile.
        pl = act->target->player;
    }
    else
    {
        // We don't know whom to send the message.
        LOG_MAP_MSG_XGDEVONLY2("'%s'\nNO DESTINATION, MESSAGE DISCARDED", msg);
        return;
    }
    P_SetMessage(pl, 0, msg);
}

void XL_ActivateLine(dd_bool activating, linetype_t *info, Line *line, int sidenum,
                     mobj_t *activator, int evtype)
{
    DENG2_ASSERT(line);
    LOG_AS("XL_ActivateLine");

    xline_t *xline = P_ToXLine(line);
    if(!xline) return; // huh?

    LOG_MAP_MSG_XGDEVONLY2("%s line %i, side %i, type %i",
           (activating? "Activating" : "Deactivating") << P_ToIndex(line)
           << sidenum << xline->special);

    DENG2_ASSERT(xline->xg);
    xgline_t &xgline = *xline->xg;
    if(xgline.disabled)
    {
        LOG_MAP_MSG_XGDEVONLY("LINE DISABLED, ABORTING");
        return; // The line is disabled.
    }

    if((activating && xgline.active) || (!activating && !xgline.active))
    {
        LOG_MAP_MSG_XGDEVONLY2("Line is ALREADY %s, ABORTING", (activating ? "ACTIVE" : "INACTIVE"));
        return; // Do nothing (can't activate if already active!).
    }

    // Activation should happen on the front side.
    // Let the line know who's activating it.
    xgline.activator = activator;

    // Process (de)activation chains. Chains always pass as an activation
    // method, but the other requirements of the chained type must be met.
    if(activating && info->actChain)
    {
        LOG_MAP_MSG_XGDEVONLY2("Line has Act Chain (type %i) - It will be processed first...", info->actChain);
        XL_LineEvent(XLE_CHAIN, info->actChain, line, sidenum, activator);
    }
    else if(!activating && info->deactChain)
    {
        LOG_MAP_MSG_XGDEVONLY2("Line has Deact Chain (type %i) - It will be processed first...", info->deactChain);
        XL_LineEvent(XLE_CHAIN, info->deactChain, line, sidenum, activator);
    }

    // Automatically swap any SW* textures.
    if(xgline.active != activating)
    {
        XL_SwapSwitchTextures(line, sidenum);
    }

    // Change the state of the line.
    xgline.active = activating;
    xgline.timer  = 0; // Reset timer.

    // Activate lines with a matching tag with Group Activation.
    if( (activating && (info->flags2 & LTF2_GROUP_ACT)) ||
       (!activating && (info->flags2 & LTF2_GROUP_DEACT)))
    {
        XL_TraverseLines(line, LREF_LINE_TAGGED, true, &activating, 0, activator,
                         XLTrav_SmartActivate);
    }

    // For lines flagged Multiple, quick-(de)activate other lines that have
    // the same line tag.
    if(info->flags2 & LTF2_MULTIPLE)
    {
        XL_TraverseLines(line, LREF_LINE_TAGGED, true, &activating, 0, activator,
                         XLTrav_QuickActivate);
    }

    // Should we apply the function of the line? Functions are defined by
    // the class of the line type.
    if(  (activating && (info->flags2 & LTF2_WHEN_ACTIVATED)) ||
        (!activating && (info->flags2 & LTF2_WHEN_DEACTIVATED)))
    {
        if(!(info->flags2 & LTF2_WHEN_LAST) || info->actCount == 1)
        {
            XL_DoFunction(info, line, sidenum, activator, evtype);
        }
        else
        {
            LOG_MAP_MSG_XGDEVONLY2("Line %i FUNCTION TEST FAILED", P_ToIndex(line));
        }
    }
    else if(activating)
    {
        LOG_MAP_MSG_XGDEVONLY2("Line %i has no activation function", P_ToIndex(line));
    }
    else
    {
        LOG_MAP_MSG_XGDEVONLY2("Line %i has no deactivation function", P_ToIndex(line));
    }

    // Now do any secondary actions that should happen AFTER
    // the function of the line (regardless if one was applied or not)
    if(activating)
    {
        XL_Message(activator, info->actMsg,
                   (info->flags2 & LTF2_GLOBAL_A_MSG) != 0);

        if(info->actSound)
        {
            S_SectorSound((Sector *)P_GetPtrp(line, DMU_FRONT_SECTOR), info->actSound);
        }

        // Change the texture of the line if asked to.
        if(info->wallSection && info->actMaterial != NOMATERIALID)
        {
            XL_ChangeMaterial(line, sidenum, info->wallSection,
                              (Material *)P_ToPtr(DMU_MATERIAL, info->actMaterial));
        }

        // Change the class of the line if asked to
        if(info->actLineType)
        {
            XL_SetLineType(line, info->actLineType);
        }
    }
    else
    {
        XL_Message(activator, info->deactMsg, (info->flags2 & LTF2_GLOBAL_D_MSG) != 0);

        if(info->deactSound)
        {
            S_SectorSound((Sector *)P_GetPtrp(line, DMU_FRONT_SECTOR), info->deactSound);
        }

        // Change the texture of the line if asked to.
        if(info->wallSection && info->deactMaterial != NOMATERIALID)
        {
            XL_ChangeMaterial(line, sidenum, info->wallSection,
                              (Material *)P_ToPtr(DMU_MATERIAL, info->deactMaterial));
        }

        // Change the class of the line if asked to.
        if(info->deactLineType)
        {
            XL_SetLineType(line, info->deactLineType);
        }
    }
}

/**
 * XL_CheckKeys
 */
dd_bool XL_CheckKeys(mobj_t* mo, int flags2, dd_bool doMsg, dd_bool doSfx)
{
    player_t*           act = mo->player;
#if __JDOOM__ || __JDOOM64__
    int                 num = 6;
    int*                keys = (int *) act->keys;
    int                 badsound = SFX_OOF;
#elif __JHERETIC__
    int                 num = 3;
    dd_bool*            keys = act->keys;
    int                 badsound = SFX_PLROOF;
#elif __JSTRIFE__
//// @todo FIXME!!!
    int                 num = 3;
    int*                keys = (int *) act->keys;
    int                 badsound = SFX_NONE;
#endif
    int                 i;

    for(i = 0; i < num; ++i)
    {
        if((flags2 & LTF2_KEY(i)) && !keys[i])
        {   // This key is missing!

            // Show a message?
            if(doMsg)
            {
                sprintf(msgbuf, "YOU NEED A %s.", GET_TXT(TXT_KEY1 + i));
                XL_Message(mo, msgbuf, false);
            }

            // Play a sound?
            if(doSfx)
                S_ConsoleSound(badsound, mo, act - players);

            return false;
        }
    }

    return true;
}

/**
 * Decides if the event leads to (de)activation.
 * Line must be extended.
 * Most conditions use AND (act method, game mode and difficult use OR).
 *
 * @return              @c true, iff the event is processed.
 */
int XL_LineEvent(int evtype, int linetype, Line* line, int sidenum,
                 void* data)
{
    LOG_AS("XL_LineEvent");

    int                 i;
    xline_t*            xline;
    xgline_t*           xg;
    linetype_t*         info;
    dd_bool             active;
    mobj_t*             activator_thing = (mobj_t *) data;
    player_t*           activator = 0;
    dd_bool             anyTrigger = false;

    // Clients rely on the server, they don't do XG themselves.
    if(IS_CLIENT)
        return false;

    xline = P_ToXLine(line);
    xg = xline->xg;
    info = &xg->info;
    active = xg->active;

    if(activator_thing)
        activator = activator_thing->player;

#if __JDOOM__ || __JDOOM64__
    // BOOM intergration
    if((xline->flags & ML_ALLTRIGGER) && !(info->flags2 & LTF2_OVERRIDE_ANY))
        anyTrigger = true;
#endif

    LOG_MAP_MSG_XGDEVONLY2("%s line %i, side %i (chained type %i)%s",
           EVTYPESTR(evtype) << P_ToIndex(line) << sidenum << linetype
           << (anyTrigger? " ANY Trigger" : ""));

    if(xg->disabled)
    {
        LOG_MAP_MSG_XGDEVONLY("LINE IS DISABLED, ABORTING EVENT");
        return false; // The line is disabled.
    }

    // This is a chained event.
    if(linetype)
    {
        if(!XL_GetType(linetype))
            return false;
        info = &typebuffer;
    }

    // Process chained event first. It takes precedence.
    if(info->evChain)
    {
        if(XL_LineEvent(evtype, info->evChain, line, sidenum, data))
        {
            LOG_MAP_MSG_XGDEVONLY2("Event %s, line %i, side %i OVERRIDDEN BY EVENT CHAIN %i",
                   EVTYPESTR(evtype) << P_ToIndex(line) << sidenum << info->evChain);
            return true;
        }
    }

    // Check restrictions and conditions that will prevent processing
    // the event.
    if((active && info->actType == LTACT_COUNTED_OFF) ||
       (!active && info->actType == LTACT_COUNTED_ON))
    {
        // Can't be processed at this time.
        LOG_MAP_MSG_XGDEVONLY2("Line %i: Active=%i, type=%i ABORTING EVENT",
               P_ToIndex(line) << active << info->actType);
        return false;
    }

    // Check the type of the event vs. the requirements of the line.
    if(evtype == XLE_CHAIN || evtype == XLE_FUNC)
        goto type_passes;
    if(evtype == XLE_USE &&
       ((((info->flags & LTF_PLAYER_USE_A) && activator && !active) ||
         ((info->flags & LTF_OTHER_USE_A) && !activator && !active) ||
         ((info->flags & LTF_PLAYER_USE_D) && activator && active) ||
         ((info->flags & LTF_OTHER_USE_D) && !activator && active)) || anyTrigger))
        goto type_passes;
    if(evtype == XLE_SHOOT &&
       ((((info->flags & LTF_PLAYER_SHOOT_A) && activator && !active) ||
         ((info->flags & LTF_OTHER_SHOOT_A) && !activator && !active) ||
         ((info->flags & LTF_PLAYER_SHOOT_D) && activator && active) ||
         ((info->flags & LTF_OTHER_SHOOT_D) && !activator && active)) || anyTrigger))
        goto type_passes;
    if(evtype == XLE_CROSS &&
       ((((info->flags & LTF_PLAYER_CROSS_A) && activator && !active) ||
         ((info->flags & LTF_MONSTER_CROSS_A) &&
          (activator_thing->flags & MF_COUNTKILL) && !active) ||
         ((info->flags & LTF_MISSILE_CROSS_A) &&
          (activator_thing->flags & MF_MISSILE) && !active) ||
         ((info->flags & LTF_ANY_CROSS_A) && !active) ||
         ((info->flags & LTF_PLAYER_CROSS_D) && activator && active) ||
         ((info->flags & LTF_MONSTER_CROSS_D) &&
          (activator_thing->flags & MF_COUNTKILL) && active) ||
         ((info->flags & LTF_MISSILE_CROSS_D) &&
          (activator_thing->flags & MF_MISSILE) && active) ||
         ((info->flags & LTF_ANY_CROSS_D) && active)) || anyTrigger))
        goto type_passes;
    if(evtype == XLE_HIT &&
       ((((info->flags & LTF_PLAYER_HIT_A) && activator && !active) ||
         ((info->flags & LTF_OTHER_HIT_A) && !activator && !active) ||
         ((info->flags & LTF_MONSTER_HIT_A) &&
          (activator_thing->flags & MF_COUNTKILL) && !active) ||
         ((info->flags & LTF_MISSILE_HIT_A) &&
          (activator_thing->flags & MF_MISSILE) && !active) ||
         ((info->flags & LTF_ANY_HIT_A) && !active) ||
         ((info->flags & LTF_PLAYER_HIT_D) && activator && active) ||
         ((info->flags & LTF_OTHER_HIT_D) && !activator && active) ||
         ((info->flags & LTF_MONSTER_HIT_D) &&
          (activator_thing->flags & MF_COUNTKILL) && active) ||
         ((info->flags & LTF_MISSILE_HIT_D) &&
           (activator_thing->flags & MF_MISSILE) && active) ||
         ((info->flags & LTF_ANY_HIT_D) && active)) || anyTrigger))
        goto type_passes;
    if(evtype == XLE_TICKER &&
       (((info->flags & LTF_TICKER_A) && !active) ||
        ((info->flags & LTF_TICKER_D) && active)))
        goto type_passes;

    // Type doesn't pass, sorry.
    LOG_MAP_MSG_XGDEVONLY2("Line %i: ACT REQUIREMENTS NOT FULFILLED, ABORTING EVENT", P_ToIndex(line));
    return false;

  type_passes:

    if(info->flags & LTF_NO_OTHER_USE_SECRET)
    {
        // Non-players can't use this line if line is flagged secret.
        if(evtype == XLE_USE && !activator && (xline->flags & ML_SECRET))
        {
            LOG_MAP_MSG_XGDEVONLY2("Line %i: ABORTING EVENT due to no_other_use_secret", P_ToIndex(line));
            return false;
        }
    }

    if(info->flags & LTF_MOBJ_GONE)
    {
        if(Thinker_Iterate(P_MobjThinker, XL_CheckMobjGone, &info->aparm[9]))
            return false;
    }

    if(info->flags & LTF_ACTIVATOR_TYPE)
    {
        // Check the activator's type.
        if(!activator_thing || activator_thing->type != info->aparm[9])
        {
            LOG_MAP_MSG_XGDEVONLY2("Line %i: ABORTING EVENT due to activator type", P_ToIndex(line));
            return false;
        }
    }

    if((evtype == XLE_USE || evtype == XLE_SHOOT || evtype == XLE_CROSS) &&
       !(info->flags2 & LTF2_TWOSIDED))
    {
        // Only allow (de)activation from the front side.
        if(sidenum != 0)
        {
            LOG_MAP_MSG_XGDEVONLY2("Line %i: ABORTING EVENT due to line side test", P_ToIndex(line));
            return false;
        }
    }

    // Check counting.
    if(!info->actCount)
    {
        LOG_MAP_MSG_XGDEVONLY2("Line %i: ABORTING EVENT due to Count = 0", P_ToIndex(line));
        return false;
    }

    // More requirements.
    if((info->flags2 & LTF2_HEALTH_ABOVE) &&
       activator_thing->health <= info->aparm[0])
        return false;
    if((info->flags2 & LTF2_HEALTH_BELOW) &&
       activator_thing->health >= info->aparm[1])
        return false;
    if((info->flags2 & LTF2_POWER_ABOVE) &&
       (!activator || activator->armorPoints <= info->aparm[2]))
        return false;
    if((info->flags2 & LTF2_POWER_BELOW) &&
       (!activator || activator->armorPoints >= info->aparm[3]))
        return false;
    if(info->flags2 & LTF2_LINE_ACTIVE)
        if(!XL_CheckLineStatus(line, info->aparm[4], info->aparm[5], true,
                               activator_thing))
        {
            LOG_MAP_MSG_XGDEVONLY2("Line %i: ABORTING EVENT due to line_active test", P_ToIndex(line));
            return false;
        }
    if(info->flags2 & LTF2_LINE_INACTIVE)
        if(!XL_CheckLineStatus(line, info->aparm[6], info->aparm[7], false,
                               activator_thing))
        {
            LOG_MAP_MSG_XGDEVONLY2("Line %i: ABORTING EVENT due to line_inactive test", P_ToIndex(line));
            return false;
        }
    // Check game mode.
    if(IS_NETGAME)
    {
        if(!(info->flags2 & (LTF2_COOPERATIVE | LTF2_DEATHMATCH)))
        {
            LOG_MAP_MSG_XGDEVONLY2("Line %i: ABORTING EVENT due to netgame mode", P_ToIndex(line));
            return false;
        }
    }
    else
    {
        if(!(info->flags2 & LTF2_SINGLEPLAYER))
        {
            LOG_MAP_MSG_XGDEVONLY2("Line %i: ABORTING EVENT due to game mode (1p)", P_ToIndex(line));
            return false;
        }
    }

    // Check skill level.
    // SM_NOTHINGS will be interpreted as SM_BABY.
    if(COMMON_GAMESESSION->rules().skill < 1)
        i = 1;
    else if(COMMON_GAMESESSION->rules().skill > 3)
        i = 4;
    else
        i = 1 << (COMMON_GAMESESSION->rules().skill - 1);

    if(!(info->flags2 & (i << LTF2_SKILL_SHIFT)))
    {
        LOG_MAP_MSG_XGDEVONLY2("Line %i: ABORTING EVENT due to skill level (%i)",
               P_ToIndex(line) << COMMON_GAMESESSION->rules().skill);
        return false;
    }

    // Check activator color.
    if(info->flags2 & LTF2_COLOR)
    {
        if(!activator)
            return false;
        if(cfg.playerColor[activator - players] != info->aparm[8])
        {
            LOG_MAP_MSG_XGDEVONLY2("Line %i: ABORTING EVENT due to activator color (%i)",
                   P_ToIndex(line) << cfg.playerColor[activator-players]);
            return false;
        }
    }

    // Keys require that the activator is a player.
    if(info->
       flags2 & (LTF2_KEY1 | LTF2_KEY2 | LTF2_KEY3 | LTF2_KEY4 | LTF2_KEY5 |
                 LTF2_KEY6))
    {
        // Check keys.
        if(!activator)
        {
            LOG_MAP_MSG_XGDEVONLY2("Line %i: ABORTING EVENT due to missing key (no activator)", P_ToIndex(line));
            return false;
        }

        // Check that all the flagged keys are present.
        if(!XL_CheckKeys(activator_thing, info->flags2, true,
                         (evtype == XLE_USE? true : false)))
        {
            LOG_MAP_MSG_XGDEVONLY2("Line %i: ABORTING EVENT due to missing key", P_ToIndex(line));
            return false;        // Keys missing!
        }
    }

    // All tests passed, use this event.
    if(info->actCount > 0 && evtype != XLE_CHAIN && evtype != XLE_FUNC)
    {
        // Decrement counter.
        info->actCount--;

        LOG_MAP_MSG_XGDEVONLY2("Line %i: Decrementing counter, now %i",
               P_ToIndex(line) << info->actCount);
    }

    XL_ActivateLine(!active, info, line, sidenum, activator_thing, evtype);
    return true;
}

/**
 * @return              @c true, if the event was processed.
 */
int XL_CrossLine(Line* line, int sidenum, mobj_t* thing)
{
    if(!line || !P_ToXLine(line)->xg)
        return false;

    return XL_LineEvent(XLE_CROSS, 0, line, sidenum, thing);
}

/**
 * @return              @c true, if the event was processed.
 */
int XL_UseLine(Line* line, int sidenum, mobj_t* thing)
{
    if(!line || !P_ToXLine(line)->xg)
        return false;

    return XL_LineEvent(XLE_USE, 0, line, sidenum, thing);
}

/**
 * @return              @c true, if the event was processed.
 */
int XL_ShootLine(Line *line, int sidenum, mobj_t *thing)
{
    if(!line || !P_ToXLine(line)->xg)
        return false;

    return XL_LineEvent(XLE_SHOOT, 0, line, sidenum, thing);
}

int XL_HitLine(Line *line, int sidenum, mobj_t *thing)
{
    if(!line || !P_ToXLine(line)->xg)
        return false;

    return XL_LineEvent(XLE_HIT, 0, line, sidenum, thing);
}

void XL_DoChain(Line *line, int chain, dd_bool activating, mobj_t *actThing)
{
    LOG_AS("XL_DoChain");

    // We'll use a dummy for the chain.
    Line *dummyLineDef     = P_AllocDummyLine();
    xline_t *xdummyLineDef = P_ToXLine(dummyLineDef);

    xdummyLineDef->xg = (xgline_t *)Z_Calloc(sizeof(xgline_t), PU_MAP, 0);

    P_SetPtrp(dummyLineDef, DMU_FRONT_SECTOR, P_GetPtrp(line, DMU_FRONT_SECTOR));
    if(0 != P_GetPtrp(line, DMU_BACK))
    {
        P_SetPtrp(dummyLineDef, DMU_BACK_SECTOR, P_GetPtrp(line, DMU_BACK_SECTOR));
    }

    LOG_MAP_MSG_XGDEVONLY2("Line %i, chained type %i", P_ToIndex(line) << chain);
    LOG_MAP_MSG_XGDEVONLY2("(dummy line will show up as %i)", P_ToIndex(dummyLineDef));

    // Copy all properties to the dummies.
    P_CopyLine(dummyLineDef, line);

    xdummyLineDef->xg->active = !activating;

    // Make the chain event
    XL_LineEvent(XLE_CHAIN, chain, dummyLineDef, 0, actThing);

    Z_Free(xdummyLineDef->xg);
    P_FreeDummyLine(dummyLineDef);
}

/**
 * XG lines get to think.
 */
void XL_Thinker(void *xlThinkerPtr)
{
    DENG2_ASSERT(xlThinkerPtr);
    LOG_AS("XL_Thinker");

    xlthinker_t *xl = static_cast<xlthinker_t *>(xlThinkerPtr);
    Line *line      = xl->line;

    // Clients rely on the server, they don't do XG themselves.
    if(IS_CLIENT) return;

    if(!xl->line) return;

    // Not an xline? Most perculiar...
    xline_t *xline = P_ToXLine(line);
    if(!xline) return;

    // Not an extended line?
    xgline_t *xg = xline->xg;
    if(!xg) return;

    // If disabled do nothing.
    if(xg->disabled) return;

    linetype_t *info = &xg->info;
    float levtime = TIC2FLT(mapTime);

    // Increment time.
    if(xg->timer >= 0)
    {
        xg->timer++;
        xg->tickerTimer++;
    }

    // Activation by ticker.
    if((info->tickerEnd <= 0 ||
        (levtime >= info->tickerStart && levtime <= info->tickerEnd)) &&
       xg->tickerTimer > info->tickerInterval)
    {
        if(info->flags & LTF_TICKER)
        {
            xg->tickerTimer = 0;
            XL_LineEvent(XLE_TICKER, 0, line, 0, XG_DummyThing());
        }

        // How about some forced functions?
        if((((info->flags2 & LTF2_WHEN_ACTIVE) && xg->active) ||
            ((info->flags2 & LTF2_WHEN_INACTIVE) && !xg->active)) &&
            (!(info->flags2 & LTF2_WHEN_LAST) || info->actCount == 1))
        {
            XL_DoFunction(info, line, 0, (mobj_t *)xg->activator, XLE_FORCED);
        }
    }

    // Only process active chain sequences.
    if(xg->active && info->lineClass == LTC_CHAIN_SEQUENCE)
    {
        xg->chTimer -= TIC2FLT(1);

        // idata = current pos
        // fdata = count down seconds

        // i1..i19: line types
        // f0: interval randomness (100 means real interval can be 0%..200%).
        // f1..f19: intervals (seconds)

        // If the counter goes to zero, it's time to execute the chain.
        if(xg->chTimer < 0)
        {
            LOG_MAP_MSG_XGDEVONLY2("Line %i, executing...", P_ToIndex(line));

            // Are there any more chains?
            if(xg->chIdx < DDLT_MAX_PARAMS && info->iparm[xg->chIdx])
            {
                // Only send activation events.
                XL_DoChain(line, info->iparm[xg->chIdx], true, (mobj_t *)xg->activator);

                // Advance to the next one.
                xg->chIdx++;

                // Are we out of chains?
                if((xg->chIdx == DDLT_MAX_PARAMS || !info->iparm[xg->chIdx]) &&
                   (info->iparm[0] & CHSF_LOOP))
                {
                    // Loop back to beginning.
                    xg->chIdx = 1;
                }

                // If there are more chains, get the next interval.
                if(xg->chIdx < DDLT_MAX_PARAMS && info->iparm[xg->chIdx])
                {
                    // Start counting it down.
                    xg->chTimer =
                        XG_RandomPercentFloat(info->fparm[xg->chIdx],
                                              info->fparm[0]);
                }
            }
            else if(info->iparm[0] & CHSF_DEACTIVATE_WHEN_DONE)
            {
                // The sequence has been completed.
                XL_ActivateLine(false, info, line, 0, (mobj_t *)xg->activator, XLE_CHAIN);
            }
        }
    }

    // Check for automatical (de)activation.
    if(((info->actType == LTACT_COUNTED_OFF ||
         info->actType == LTACT_FLIP_COUNTED_OFF) && xg->active) ||
       ((info->actType == LTACT_COUNTED_ON ||
         info->actType == LTACT_FLIP_COUNTED_ON) && !xg->active))
    {
        if(info->actTime >= 0 && xg->timer > FLT2TIC(info->actTime))
        {
            LOG_MAP_MSG_XGDEVONLY2("Line %i, timed to go %s",
                    P_ToIndex(line)
                    << (xg->active ? "INACTIVE" : "ACTIVE"));

            // Swap line state without any checks.
            XL_ActivateLine(!xg->active, info, line, 0, dummyThing, XLE_AUTO);
        }
    }

    if(info->materialMoveSpeed)
    {
        // The texture should be moved. Calculate the offsets.
        coord_t current[2]; // The current offset.
        Side* side;
        float spd = info->materialMoveSpeed;
        coord_t offset[2];
        angle_t ang = ((angle_t) (ANGLE_MAX * (info->materialMoveAngle / 360))) >> ANGLETOFINESHIFT;

        offset[VX] = -(FIX2FLT(finecosine[ang]) * spd);
        offset[VY] = FIX2FLT(finesine[ang]) * spd;

        /**
         * Apply to both sides of the line.
         * These are group offsets. All surfaces on a given side are moved
         * using the same texmove speed/angle.
         *
         * @todo Implement per-surface texture movement also which would
         *        be added to each independantly.
         */

        // Front side.
        side = (Side *)P_GetPtrp(line, DMU_FRONT);
        if(side)
        {
            P_GetDoublepv(side, DMU_TOP_MATERIAL_OFFSET_XY, current);
            current[VX] += offset[VX];
            current[VY] += offset[VY];
            P_SetDoublepv(side, DMU_TOP_MATERIAL_OFFSET_XY, current);

            P_GetDoublepv(side, DMU_MIDDLE_MATERIAL_OFFSET_XY, current);
            current[VX] += offset[VX];
            current[VY] += offset[VY];
            P_SetDoublepv(side, DMU_MIDDLE_MATERIAL_OFFSET_XY, current);

            P_GetDoublepv(side, DMU_BOTTOM_MATERIAL_OFFSET_XY, current);
            current[VX] += offset[VX];
            current[VY] += offset[VY];
            P_SetDoublepv(side, DMU_BOTTOM_MATERIAL_OFFSET_XY, current);
        }

        // Back side.
        side = (Side *)P_GetPtrp(line, DMU_BACK);
        if(side)
        {
            P_GetDoublepv(side, DMU_TOP_MATERIAL_OFFSET_XY, current);
            current[VX] += offset[VX];
            current[VY] += offset[VY];
            P_SetDoublepv(side, DMU_TOP_MATERIAL_OFFSET_XY, current);

            P_GetDoublepv(side, DMU_MIDDLE_MATERIAL_OFFSET_XY, current);
            current[VX] += offset[VX];
            current[VY] += offset[VY];
            P_SetDoublepv(side, DMU_MIDDLE_MATERIAL_OFFSET_XY, current);

            P_GetDoublepv(side, DMU_BOTTOM_MATERIAL_OFFSET_XY, current);
            current[VX] += offset[VX];
            current[VY] += offset[VY];
            P_SetDoublepv(side, DMU_BOTTOM_MATERIAL_OFFSET_XY, current);
        }
    }
}

/**
 * During update, definitions are re-read, so the pointers need to be
 * updated. However, this is a bit messy operation, prone to errors.
 * Instead, we just disable XG...
 */
void XL_Update(void)
{
    int i;
    xline_t *xline;

    // It's all PU_MAP memory, so we can just lose it.
    for(i = 0; i < numlines; ++i)
    {
        xline = P_GetXLine(i);

        if(xline->xg)
        {
            xline->xg = NULL;
            xline->special = 0;
        }
    }
}

#endif<|MERGE_RESOLUTION|>--- conflicted
+++ resolved
@@ -2077,27 +2077,8 @@
 #undef FUDGEFACTOR
 }
 
-<<<<<<< HEAD
 int XLTrav_LeaveMap(Line *line, dd_bool /*ceiling*/, void * /*context*/, void *context2,
                     mobj_t * /*activator*/)
-=======
-dd_bool XL_ValidateMap(uint *map, int /*type*/)
-{
-    LOG_AS("XLTrav_LeaveMap");
-
-    // Check that the map truly exists.
-    if(P_MapExists(G_ComposeMapUri(::gameEpisode, *map).compose().toUtf8().constData()))
-        return true;
-
-    LOG_MAP_MSG_XGDEVONLY2("NOT A VALID MAP NUMBER %u, next will be map 1", *map);
-    *map = 0; // Should exist always?
-
-    return false;
-}
-
-int XLTrav_LeaveMap(Line *line, dd_bool /*ceiling*/, void * /*context*/,
-    void *context2, mobj_t * /*activator*/)
->>>>>>> acc208a9
 {
     LOG_AS("XLTrav_LeaveMap");
 
@@ -2117,7 +2098,7 @@
         if(info->iparm[3])
         {
             newMapUri = G_ComposeMapUri(COMMON_GAMESESSION->episodeId().toInt() - 1, info->iparm[3] - 1);
-            XG_Dev("XLTrav_LeaveMap: Next map set to \"%s\"", newMapUri.compose().toUtf8().constData());
+            LOG_MAP_MSG_XGDEVONLY2("Next map set to \"%s\"", newMapUri);
         }
     }
     // We might possibly have a data reference to evaluate.
@@ -2128,23 +2109,12 @@
         {
             newMapUri = G_ComposeMapUri(COMMON_GAMESESSION->episodeId().toInt() - 1, oldMapNumber - 1);
         }
-<<<<<<< HEAD
-=======
-
-        if(!mapSpecified)
-            LOG_MAP_MSG_XGDEVONLY("Reference data not valid. Next map as normal");
->>>>>>> acc208a9
     }
 
     if(newMapUri.isEmpty())
     {
-<<<<<<< HEAD
         newMapUri = COMMON_GAMESESSION->mapUriForNamedExit("next");
-        XG_Dev("XLTrav_LeaveMap: Next map set to default for the 'next' exit");
-=======
-        LOG_MAP_MSG_XGDEVONLY("Next map set to %u", map+1);
-        newMapUri = G_ComposeMapUri(::gameEpisode, map);
->>>>>>> acc208a9
+        LOG_MAP_MSG_XGDEVONLY("Next map set to default for the 'next' exit");
     }
 
     // Check that the map truly exists.
