/** @file gamestatewriter.cpp  Saved game state writer.
 *
 * @authors Copyright © 2003-2013 Jaakko Keränen <jaakko.keranen@iki.fi>
 * @authors Copyright © 2005-2013 Daniel Swanson <danij@dengine.net>
 *
 * @par License
 * GPL: http://www.gnu.org/licenses/gpl.html
 *
 * <small>This program is free software; you can redistribute it and/or modify
 * it under the terms of the GNU General Public License as published by the
 * Free Software Foundation; either version 2 of the License, or (at your
 * option) any later version. This program is distributed in the hope that it
 * will be useful, but WITHOUT ANY WARRANTY; without even the implied warranty
 * of MERCHANTABILITY or FITNESS FOR A PARTICULAR PURPOSE. See the GNU General
 * Public License for more details. You should have received a copy of the GNU
 * General Public License along with this program; if not, write to the Free
 * Software Foundation, Inc., 51 Franklin St, Fifth Floor, Boston, MA
 * 02110-1301 USA</small>
 */

#include "common.h"
#include "gamestatewriter.h"

#include "d_net.h"          // NetSv_SaveGame
#include "mapstatewriter.h"
#include "p_saveio.h"
#include "p_saveg.h"        /// playerheader_t @todo remove me
#include "thingarchive.h"
#include "saveslots.h"
#include <de/NativePath>

DENG2_PIMPL(GameStateWriter)
{
    SaveInfo *saveInfo; ///< Info for the save state to be written. Not owned.
    ThingArchive *thingArchive;
    Writer *writer;

    Instance(Public *i)
        : Base(i)
        , saveInfo(0)
        , thingArchive(0)
        , writer(0)
    {}

    ~Instance()
    {
        Writer_Delete(writer);
        delete thingArchive;
    }

    void beginSegment(int segId)
    {
#if __JHEXEN__
        Writer_WriteInt32(writer, segId);
#else
        DENG_UNUSED(segId);
#endif
    }

    void endSegment()
    {
        beginSegment(ASEG_END);
    }

    void writeConsistencyBytes()
    {
#if !__JHEXEN__
        Writer_WriteByte(writer, CONSISTENCY);
#endif
    }

    void writeSessionHeader()
    {
        saveInfo->write(writer);
    }

    void writeWorldACScriptData()
    {
#if __JHEXEN__
        beginSegment(ASEG_WORLDSCRIPTDATA);
        Game_ACScriptInterpreter().writeWorldScriptData(writer);
#endif
    }

    void writeMap()
    {
#if __JHEXEN__ // The map state is actually written to a separate file.
        // Close the game state file.
        SV_CloseFile();

        // Open the map state file.
<<<<<<< HEAD
        SV_OpenFile(SV_SavePath() / saveInfo->fileNameForMap(gameMap), true/*for write*/);
=======
        SV_OpenFile(SV_SavePath() / saveInfo->fileNameForMap(), true/*for write*/);
>>>>>>> d0390a82
#endif

        MapStateWriter(*thingArchive).write(writer);

        writeConsistencyBytes(); // To be absolutely sure...
        SV_CloseFile();
    }

    void writePlayers()
    {
        beginSegment(ASEG_PLAYER_HEADER);
        playerheader_t plrHdr;
        plrHdr.write(writer);

        beginSegment(ASEG_PLAYERS);
        {
#if __JHEXEN__
            for(int i = 0; i < MAXPLAYERS; ++i)
            {
                Writer_WriteByte(writer, players[i].plr->inGame);
            }
#endif

            for(int i = 0; i < MAXPLAYERS; ++i)
            {
                player_t *plr = players + i;
                if(!plr->plr->inGame)
                    continue;

                Writer_WriteInt32(writer, Net_GetPlayerID(i));
                plr->write(writer, plrHdr);
            }
        }
        endSegment();
    }
};

GameStateWriter::GameStateWriter() : d(new Instance(this))
{}

void GameStateWriter::write(SaveInfo &info)
{
    de::Path const path = SV_SavePath() / info.fileName();

    d->saveInfo = &info;

    // In networked games the server tells the clients to save their games.
#if !__JHEXEN__
    NetSv_SaveGame(d->saveInfo->sessionId());
#endif

    if(!SV_OpenFile(path, true/*for writing*/))
    {
        throw FileAccessError("GameStateWriter", "Failed opening \"" + de::NativePath(path).pretty() + "\"");
    }

    d->writer = SV_NewWriter();

    d->writeSessionHeader();
    d->writeWorldACScriptData();

    // Set the mobj archive numbers.
    d->thingArchive = new ThingArchive;
    d->thingArchive->initForSave(false/*do not exclude players*/);
#if !__JHEXEN__
    Writer_WriteInt32(d->writer, d->thingArchive->size());
#endif

    d->writePlayers();
    d->writeMap();

    delete d->thingArchive; d->thingArchive = 0;
    Writer_Delete(d->writer); d->writer = 0;
}<|MERGE_RESOLUTION|>--- conflicted
+++ resolved
@@ -89,11 +89,7 @@
         SV_CloseFile();
 
         // Open the map state file.
-<<<<<<< HEAD
-        SV_OpenFile(SV_SavePath() / saveInfo->fileNameForMap(gameMap), true/*for write*/);
-=======
         SV_OpenFile(SV_SavePath() / saveInfo->fileNameForMap(), true/*for write*/);
->>>>>>> d0390a82
 #endif
 
         MapStateWriter(*thingArchive).write(writer);
