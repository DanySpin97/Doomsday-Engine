--- conflicted
+++ resolved
@@ -220,12 +220,9 @@
     portable/include/hedge.h \
     portable/include/huffman.h \
     portable/include/image.h \
-<<<<<<< HEAD
     portable/include/joystick.h \
+    portable/include/kdtree.h \
     portable/include/keycode.h \
-=======
-    portable/include/kdtree.h \
->>>>>>> 770cb763
     portable/include/library.h \
     portable/include/linedef.h \
     portable/include/lumpdirectory.h \
@@ -501,11 +498,8 @@
     portable/src/hedge.c \
     portable/src/huffman.c \
     portable/src/image.c \
-<<<<<<< HEAD
+    portable/src/kdtree.c \
     portable/src/keycode.cpp \
-=======
-    portable/src/kdtree.c \
->>>>>>> 770cb763
     portable/src/library.c \
     portable/src/linedef.c \
     portable/src/lumpdirectory.c \
