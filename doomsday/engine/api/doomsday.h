/**\file doomsday.h
 *\section License
 * License: GPL
 * Online License Link: http://www.gnu.org/licenses/gpl.html
 *
 *\author Copyright © 2003-2011 Jaakko Keränen <jaakko.keranen@iki.fi>
 *\author Copyright © 2006-2011 Daniel Swanson <danij@dengine.net>
 *\author Copyright © 2007 Jamie Jones <jamie_jones_au@yahoo.com.au>
 *
 * This program is free software; you can redistribute it and/or modify
 * it under the terms of the GNU General Public License as published by
 * the Free Software Foundation; either version 2 of the License, or
 * (at your option) any later version.
 *
 * This program is distributed in the hope that it will be useful,
 * but WITHOUT ANY WARRANTY; without even the implied warranty of
 * MERCHANTABILITY or FITNESS FOR A PARTICULAR PURPOSE.  See the
 * GNU General Public License for more details.
 *
 * You should have received a copy of the GNU General Public License
 * along with this program; if not, write to the Free Software
 * Foundation, Inc., 51 Franklin St, Fifth Floor,
 * Boston, MA  02110-1301  USA
 */

/**
 * Doomsday Engine API (Routines exported from Doomsday.exe).
 *
 * Games and plugins need to include this to gain access to the engine's
 * features.
 */

#ifndef LIBDENG_EXPORTS_H
#define LIBDENG_EXPORTS_H

// The calling convention.
#if defined(WIN32)
#   define _DECALL  __cdecl
#elif defined(UNIX)
#   define _DECALL
#endif

#ifdef __cplusplus
extern          "C" {
#endif

/**
 * Public definitions of the internal map data pointers.  These can be
 * accessed externally, but only as identifiers to data instances.
 * For example, a game could use sector_t to identify to sector to
 * change with the Map Update API.
 *
 * Define __INTERNAL_MAP_DATA_ACCESS__ if access to the internal map data
 * structures is needed.
 */
#ifndef __INTERNAL_MAP_DATA_ACCESS__
    typedef struct node_s { int type; } node_t;
    typedef struct vertex_s {int type; } vertex_t;
    typedef struct linedef_s { int type; } linedef_t;
    typedef struct sidedef_s { int type; } sidedef_t;
    typedef struct seg_s { int type; } seg_t;
    typedef struct subsector_s { int type; } subsector_t;
    typedef struct sector_s { int type; } sector_t;
    typedef struct plane_s { int type; } plane_t;
    typedef struct material_s { int type; } material_t;
    typedef struct font_s { int type; } font_t;
#endif

#include "dd_share.h"
#include "dd_plugin.h"
#include "smoother.h"
#include "reader.h"
#include "writer.h"

//------------------------------------------------------------------------
//
// Base.
//
//------------------------------------------------------------------------

/**
 * Registers a new game.
 *
 * \note Game registration order defines the order of the automatic game identification/selection logic.
 *
 * @param identityKey   Unique game mode key/identifier, 16 chars max (e.g., "doom1-ultimate").
 *                      - Used during resource location for mode-specific assets.
 *                      - Sent out in netgames (a client can't connect unless mode strings match).
 * @param dataPath      The base directory for all data-class resources.
 * @param defsPath      The base directory for all defs-class resources.
 * @param mainConfig    The name of the main game config file. Can be @c NULL.
 * @param defaultTitle  Default game title. May be overridden later.
 * @param defaultAuthor Default game author. May be overridden later. Used for (e.g.) the map author name
 *                      if not specified in a Map Info definition.
 * @param cmdlineFlag   Command-line game selection override argument (e.g., "ultimate"). Can be @c NULL.
 * @param cmdlineFlag2  Alternative override. Can be @c NULL.
 *
 * @return              Unique identifier/name assigned to the game.
 */
gameid_t DD_AddGame(const char* identityKey, const char* dataPath, const char* defsPath,
    const char* mainConfig, const char* defaultTitle, const char* defaultAuthor, const char* cmdlineFlag,
    const char* cmdlineFlag2);

/**
 * Registers a new resource for the specified game.
 *
 * \note Resource registration order defines the load order of resources (among those of the same type).
 *
 * @param game          Unique identifier/name of the game.
 * @param rclass        Class of resource being added.
 * @param rflags        @see resourceFlags
 * @param names         One or more known potential names, seperated by semicolon e.g., "name1;name2".
 *                      Names may include valid absolute, or relative file paths. These paths include
 *                      valid symbolbolic escape tokens, predefined symbols into the virtual file system.
 */
void DD_AddGameResource(gameid_t game, resourceclass_t rclass, int rflags, const char* names, void* params);

/**
 * Retrieve extended info about the specified game.
 *
 * @param game          Unique identifier/name of the game.
 * @param info          Info structure to be populated.
 */
void DD_GetGameInfo2(gameid_t game, ddgameinfo_t* info);

/**
 * Retrieve extended info about the current game.
 *
 * @param info          Info structure to be populated.
 * @return              @c true if successful else @c false (i.e., no game loaded).
 */
boolean DD_GetGameInfo(ddgameinfo_t* info);

    int _DECALL     DD_GetInteger(int ddvalue);
    void            DD_SetInteger(int ddvalue, int parm);
    void            DD_SetVariable(int ddvalue, void* ptr);
    void*           DD_GetVariable(int ddvalue);
    ddplayer_t*     DD_GetPlayer(int number);

texturenamespaceid_t DD_ParseTextureNamespace(const char* str);
materialnamespaceid_t DD_ParseMaterialNamespace(const char* str);

materialnum_t DD_MaterialForTextureIndex(uint index, texturenamespaceid_t texNamespace);

    // Base: Definitions.
    int             Def_Get(int type, const char* id, void* out);
    int             Def_Set(int type, int index, int value, const void* ptr);
    int             Def_EvalFlags(char* flags);

    // Base: Input.
    void            DD_ClearKeyRepeaters(void);
    int             DD_GetKeyCode(const char* name);

    // Base: File system.
    int             F_Access(const char* path);
    int             F_FileExists(const char* path);
    unsigned int    F_LastModified(const char* path);
    boolean         F_MakePath(const char* path);

    size_t          M_ReadFile(const char* path, char** buffer);
    boolean         M_WriteFile(const char* path, const char* source, size_t length);

    lumpnum_t       W_CheckLumpNumForName(const char* path);
    lumpnum_t       W_CheckLumpNumForName2(const char* path, boolean silent);
    lumpnum_t       W_GetLumpNumForName(const char* path);

    void            W_ReadLump(lumpnum_t lumpNum, char* dest);
    void            W_ReadLumpSection(lumpnum_t lumpNum, char* dest, size_t startOffset, size_t length);
    const char*     W_CacheLump(lumpnum_t lumpNum, int tag);
    void            W_CacheChangeTag(lumpnum_t lumpNum, int tag);

    size_t          W_LumpLength(lumpnum_t lumpNum);
    const char*     W_LumpName(lumpnum_t lumpNum);
    const char*     W_LumpSourceFile(lumpnum_t lumpNum);
    boolean         W_LumpIsFromIWAD(lumpnum_t lumpNum);

    // Base: File system path/name utilities.
    void            F_ExtractFileBase(char* dst, const char* path, size_t len);
    const char*     F_FindFileExtension(const char* path);

    boolean         F_TranslatePath(ddstring_t* dst, const ddstring_t* src);
    const char*     F_PrettyPath(const char* path);

    // Base: Zone.
    void* _DECALL   Z_Malloc(size_t size, int tag, void* ptr);
    void* _DECALL   Z_Calloc(size_t size, int tag, void* user);
    void*           Z_Realloc(void* ptr, size_t n, int mallocTag);
    void*           Z_Recalloc(void* ptr, size_t n, int callocTag);
    void _DECALL    Z_Free(void* ptr);
    void            Z_FreeTags(int lowTag, int highTag);
    void            Z_ChangeTag2(void* ptr, int tag);
    void            Z_CheckHeap(void);

//------------------------------------------------------------------------
//
// Console.
//
//------------------------------------------------------------------------

    int             Con_Busy(int flags, const char* taskName, int (*workerFunc)(void*), void* workerData);
    void            Con_BusyWorkerEnd(void);
    boolean         Con_IsBusy(void);
    void            Con_Open(int yes);
    void            Con_AddCommand(const ccmdtemplate_t* cmd);
    void            Con_AddVariable(const cvartemplate_t* var);
    void            Con_AddCommandList(const ccmdtemplate_t* cmdList);
    void            Con_AddVariableList(const cvartemplate_t* varList);
cvartype_t Con_GetVariableType(const char* name);
    byte            Con_GetByte(const char* name);
    int             Con_GetInteger(const char* name);
    float           Con_GetFloat(const char* name);
    char*           Con_GetString(const char* name);
void Con_SetInteger2(const char* name, int value, int svflags);
void Con_SetInteger(const char* name, int value);

void Con_SetFloat2(const char* name, float value, int svflags);
void Con_SetFloat(const char* name, float value);

void Con_SetString2(const char* name, const char* text, int svflags);
void Con_SetString(const char* name, const char* text);
    void            Con_Printf(const char* format, ...) PRINTF_F(1,2);
    void            Con_FPrintf(int flags, const char* format, ...) PRINTF_F(2,3);
    void            Con_Message(const char* message, ...) PRINTF_F(1,2);
    void            Con_Error(const char* error, ...) PRINTF_F(1,2);

void Con_SetPrintFilter(con_textfilter_t filter);

    int             DD_Execute(int silent, const char* command);
    int             DD_Executef(int silent, const char* command, ...);

    // Console: Bindings.
    void            B_SetContextFallback(const char* name, int (*responderFunc)(event_t*));
    int             B_BindingsForCommand(const char* cmd, char* buf, size_t bufSize);
    int             B_BindingsForControl(int localPlayer, const char* controlName, int inverse, char* buf, size_t bufSize);

//------------------------------------------------------------------------
//
// System.
//
//------------------------------------------------------------------------

    void            Sys_TicksPerSecond(float num);
    int             Sys_GetTime(void);
    double          Sys_GetSeconds(void);
    uint            Sys_GetRealTime(void);
    void            Sys_Sleep(int millisecs);
    int             Sys_CriticalMessage(char* msg);
    void            Sys_Quit(void);

//------------------------------------------------------------------------
//
// Map Edit.
//
//------------------------------------------------------------------------

    boolean         MPE_Begin(const char* name);
    boolean         MPE_End(void);

    uint            MPE_VertexCreate(float x, float y);
    boolean         MPE_VertexCreatev(size_t num, float* values, uint* indices);
    uint            MPE_SidedefCreate(uint sector, short flags, materialnum_t topMaterial, float topOffsetX, float topOffsetY, float topRed, float topGreen, float topBlue, materialnum_t middleMaterial, float middleOffsetX, float middleOffsetY, float middleRed, float middleGreen, float middleBlue, float middleAlpha, materialnum_t bottomMaterial, float bottomOffsetX, float bottomOffsetY, float bottomRed, float bottomGreen, float bottomBlue);
    uint            MPE_LinedefCreate(uint v1, uint v2, uint frontSide, uint backSide, int flags);
    uint            MPE_SectorCreate(float lightlevel, float red, float green, float blue);
    uint            MPE_PlaneCreate(uint sector, float height, materialnum_t num, float matOffsetX, float matOffsetY, float r, float g, float b, float a, float normalX, float normalY, float normalZ);
    uint            MPE_PolyobjCreate(uint* lines, uint linecount, int tag, int sequenceType, float anchorX, float anchorY);
    boolean         MPE_GameObjProperty(const char* objName, uint idx, const char* propName, valuetype_t type, void* data);

    // Custom map object data types.
    boolean         P_RegisterMapObj(int identifier, const char* name);
    boolean         P_RegisterMapObjProperty(int identifier, int propIdentifier, const char* propName, valuetype_t type);

<<<<<<< HEAD
//------------------------------------------------------------------------
//
// Networking.
//
//------------------------------------------------------------------------

=======
    // Network.
>>>>>>> 61bc31c7
    void            Net_SendPacket(int to_player, int type, const void* data, size_t length);
    int             Net_GetTicCmd(void* command, int player);
    const char*     Net_GetPlayerName(int player);
    ident_t         Net_GetPlayerID(int player);
    Smoother*       Net_PlayerSmoother(int player);
    boolean         Sv_CanTrustClientPos(int player);

//------------------------------------------------------------------------
//
// Playsim.
//
//------------------------------------------------------------------------

    float           P_AccurateDistance(float dx, float dy);
    float           P_ApproxDistance(float dx, float dy);
    float           P_ApproxDistance3(float dx, float dy, float dz);
    int             P_PointOnLinedefSide(float x, float y, const struct linedef_s* line);
    int             P_BoxOnLineSide(const float* tmbox, const struct linedef_s* ld);
    void            P_MakeDivline(struct linedef_s* li, divline_t* dl);
    int             P_PointOnDivlineSide(float x, float y, const divline_t* line);
    float           P_InterceptVector(divline_t* v2, divline_t* v1);
    void            P_LineOpening(struct linedef_s* linedef);

    // Object in bounding box iterators.
    boolean         P_MobjsBoxIterator(const float box[4], boolean (*func) (struct mobj_s*, void*), void* data);
    boolean         P_LinesBoxIterator(const float box[4], boolean (*func) (struct linedef_s*, void*), void* data);
    boolean         P_AllLinesBoxIterator(const float box[4], boolean (*func) (struct linedef_s*, void*), void* data);
    boolean         P_SubsectorsBoxIterator(const float box[4], sector_t* sector, boolean (*func) (subsector_t*, void*), void* data);
    boolean         P_PolyobjsBoxIterator(const float box[4], boolean (*func) (struct polyobj_s*, void*), void* data);

    // Object type touching mobjs iterators.
    boolean         P_LineMobjsIterator(struct linedef_s* line, boolean (*func) (struct mobj_s*, void*), void* data);
    boolean         P_SectorTouchingMobjsIterator(sector_t* sector, boolean (*func) (struct mobj_s*, void*), void* data);

    boolean         P_PathTraverse(float x1, float y1, float x2, float y2, int flags, boolean (*trav) (intercept_t*));
    boolean         P_CheckLineSight(const float from[3], const float to[3], float bottomSlope, float topSlope, int flags);

    // Play: Controls.
    void            P_NewPlayerControl(int id, controltype_t type, const char* name, const char* bindContext);
    void            P_GetControlState(int playerNum, int control, float* pos, float* relativeOffset);
    int             P_GetImpulseControlState(int playerNum, int control);

    // Play: Setup.
    boolean         P_LoadMap(const char* mapID);

    // Play: World data access (Map Data Updates and access to other information).
#include "dd_world.h"

    // Play: Misc.
    void            P_SpawnDamageParticleGen(struct mobj_s* mo,
                                             struct mobj_s* inflictor,
                                             int amount);

    // Play: Mobjs.
    struct mobj_s*  P_MobjCreate(think_t function, float x, float y, float z, angle_t angle, float radius, float height, int ddflags);
    void            P_MobjDestroy(struct mobj_s* mo);
    void            P_MobjSetState(struct mobj_s* mo, int statenum);
    void            P_MobjLink(struct mobj_s* mo, byte flags);
    int             P_MobjUnlink(struct mobj_s* mo);
    struct mobj_s*  P_MobjForID(int id);
    boolean         ClMobj_IsValid(struct mobj_s* mo);
    struct mobj_s*  ClPlayer_ClMobj(int plrNum);

    // Mobj linked object iterators.
    boolean         P_MobjLinesIterator(struct mobj_s* mo, boolean (*func) (struct linedef_s*, void*), void*);
    boolean         P_MobjSectorsIterator(struct mobj_s* mo, boolean (*func) (sector_t*, void*), void* data);

    // Play: Polyobjs.
    boolean         P_PolyobjMove(struct polyobj_s* po, float x, float y);
    boolean         P_PolyobjRotate(struct polyobj_s* po, angle_t angle);
    void            P_PolyobjLink(struct polyobj_s* po);
    void            P_PolyobjUnLink(struct polyobj_s* po);

    struct polyobj_s* P_GetPolyobj(uint num);
    void            P_SetPolyobjCallback(void (*func)(struct mobj_s*, void*, void*));

    // Play: Materials.
    materialnum_t   Materials_IndexForUri(const dduri_t* uri);
    materialnum_t   Materials_IndexForName(const char* path);
    dduri_t*        Materials_GetUri(struct material_s* mat);

    const ddstring_t* Materials_GetSymbolicName(struct material_s* mat);
    int             Materials_CreateAnimGroup(int flags);
    void            Materials_AddAnimGroupFrame(int groupNum, materialnum_t num, int tics, int randomTics);

    // Play: Thinkers.
    void            DD_InitThinkers(void);
    void            DD_RunThinkers(void);
    void            DD_ThinkerAdd(thinker_t* th);
    void            DD_ThinkerRemove(thinker_t* th);
    void            DD_ThinkerSetStasis(thinker_t* th, boolean on);

    boolean         DD_IterateThinkers(think_t type, boolean (*func) (thinker_t *th, void*), void* data);

//------------------------------------------------------------------------
//
// UI.
//
//------------------------------------------------------------------------

fontnum_t Fonts_IndexForUri(const dduri_t* uri);
fontnum_t Fonts_IndexForName(const char* path);
dduri_t* Fonts_GetUri(struct font_s* font);
const ddstring_t* Fonts_GetSymbolicName(struct font_s* font);

//------------------------------------------------------------------------
//
// Refresh.
//
//------------------------------------------------------------------------

    boolean         DD_IsSharpTick(void);
    int             DD_GetFrameRate(void);

    void            R_SetupMap(int mode, int flags);
    void            R_PrecacheMobjNum(int mobjtypeNum);
    patchid_t       R_PrecachePatch(const char* name, patchinfo_t* info);
    void            R_PrecacheSkinsForState(int stateIndex);

    void            R_RenderPlayerView(int num);

int R_ViewWindowDimensions(int player, int* x, int* y, int* w, int* h);
void R_SetViewWindowDimensions(int player, int x, int y, int w, int h, boolean interpolate);

int R_ViewportDimensions(int player, int* x, int* y, int* w, int* h);

boolean R_ChooseAlignModeAndScaleFactor(float* scale, int width, int height, int availWidth, int availHeight, scalemode_t scaleMode);
scalemode_t R_ChooseScaleMode2(int width, int height, int availWidth, int availHeight, scalemode_t overrideMode, float stretchEpsilon);
scalemode_t R_ChooseScaleMode(int width, int height, int availWidth, int availHeight, scalemode_t overrideMode);

    void            R_SetBorderGfx(const dduri_t* const* paths);
    boolean         R_GetSpriteInfo(int sprite, int frame, spriteinfo_t* sprinfo);
boolean R_GetPatchInfo(patchid_t id, patchinfo_t* info);
const ddstring_t* R_GetPatchName(patchid_t id);
    void            R_SetViewPortPlayer(int consoleNum, int viewPlayer);
    int             R_CreateAnimGroup(int flags);
    void            R_AddToAnimGroup(int groupNum, materialnum_t num,
                                     int tics, int randomTics);
    void            R_HSVToRGB(float* rgb, float h, float s, float v);
    angle_t         R_PointToAngle2(float x1, float y1, float x2, float y2);
    struct subsector_s* R_PointInSubsector(float x, float y);

colorpaletteid_t R_CreateColorPalette(const char* fmt, const char* name, const uint8_t* colorData, int colorCount);
colorpaletteid_t R_GetColorPaletteNumForName(const char* name);
const char* R_GetColorPaletteNameForNum(colorpaletteid_t id);

void R_GetColorPaletteRGBubv(colorpaletteid_t id, int colorIdx, uint8_t rgb[3], boolean applyTexGamma);
void R_GetColorPaletteRGBf(colorpaletteid_t id, int colorIdx, float rgb[3], boolean applyTexGamma);

//------------------------------------------------------------------------
//
// Renderer.
//
//------------------------------------------------------------------------

    void            Rend_SkyParams(int layer, int param, void* data);

//------------------------------------------------------------------------
//
// Graphics.
//
//------------------------------------------------------------------------

    void            GL_UseFog(int yes);
    byte*           GL_GrabScreen(void);
    void            GL_SetFilter(boolean enable);
    void            GL_SetFilterColor(float r, float g, float b, float a);

void GL_ConfigureBorderedProjection2(borderedprojectionstate_t* bp, int flags, int width, int height, int availWidth, int availHeight, scalemode_t overrideMode, float stretchEpsilon);
void GL_ConfigureBorderedProjection(borderedprojectionstate_t* bp, int flags, int width, int height, int availWidth, int availHeight, scalemode_t overrideMode);
void GL_BeginBorderedProjection(borderedprojectionstate_t* bp);
void GL_EndBorderedProjection(borderedprojectionstate_t* bp);

uint GL_TextureIndexForUri(const dduri_t* uri);
uint GL_TextureIndexForUri2(const dduri_t* uri, boolean silent);

//------------------------------------------------------------------------
//
// Audio.
//
//------------------------------------------------------------------------

    void            S_MapChange(void);
    int             S_LocalSoundAtVolumeFrom(int sound_id, struct mobj_s* origin, float* pos, float volume);
    int             S_LocalSoundAtVolume(int soundID, struct mobj_s* origin, float volume);
    int             S_LocalSound(int soundID, struct mobj_s* origin);
    int             S_LocalSoundFrom(int soundID, float* fixedpos);
    int             S_StartSound(int soundId, struct mobj_s* origin);
    int             S_StartSoundEx(int soundId, struct mobj_s* origin);
    int             S_StartSoundAtVolume(int soundID, struct mobj_s* origin, float volume);
    int             S_ConsoleSound(int soundID, struct mobj_s* origin, int targetConsole);
    void            S_StopSound(int soundID, struct mobj_s* origin);
    int             S_IsPlaying(int soundID, struct mobj_s* origin);
    int             S_StartMusic(const char* musicID, boolean looped);
    int             S_StartMusicNum(int id, boolean looped);
    void            S_StopMusic(void);
    void            S_PauseMusic(boolean doPause);

//------------------------------------------------------------------------
//
// Miscellaneous.
//
//------------------------------------------------------------------------

char* M_SkipWhite(char* str);
char* M_FindWhite(char* str);
char* M_StrCatQuoted(char* dest, const char* src, size_t len);
boolean M_IsStringValidInt(const char* str);
boolean M_IsStringValidByte(const char* str);
boolean M_IsStringValidFloat(const char* str);

    int             M_ScreenShot(const char* filename, int bits);

    void            M_ClearBox(fixed_t* box);
    void            M_AddToBox(fixed_t* box, fixed_t x, fixed_t y);
    int             M_CeilPow2(int num);
    int             M_NumDigits(int value);
    int             M_RatioReduce(int* numerator, int* denominator);

    // Miscellaneous: Random Number Generator facilities.
    byte            RNG_RandByte(void);
    float           RNG_RandFloat(void);

    // Miscellaneous: Time utilities.
    boolean         M_RunTrigger(trigger_t* trigger, timespan_t advanceTime);
    boolean         M_CheckTrigger(const trigger_t* trigger, timespan_t advanceTime);

    // Miscellaneous: Math.
    void            V2_Rotate(float vec[2], float radians);
    float           V2_Intersection(const float* p1, const float* delta1, const float* p2, const float* delta2, float point[2]);

    int             P_PointOnLineSide(float x, float y, float lX, float lY, float lDX, float lDY);
    float           M_PointLineDistance(const float* a, const float* b, const float* c);
    float           M_ProjectPointOnLine(const float* point, const float* linepoint, const float* delta, float gap, float* result);

    binangle_t      bamsAtan2(int y, int x);

    // Miscellaneous: Command line.
    void _DECALL    ArgAbbreviate(const char* longName, const char* shortName);
    int _DECALL     Argc(void);
    const char* _DECALL Argv(int i);
    const char* const* _DECALL ArgvPtr(int i);
    const char* _DECALL ArgNext(void);
    int _DECALL     ArgCheck(const char* check);
    int _DECALL     ArgCheckWith(const char* check, int num);
    int _DECALL     ArgExists(const char* check);
    int _DECALL     ArgIsOption(int i);

#ifdef __cplusplus
}
#endif
#endif /* LIBDENG_EXPORTS_H */<|MERGE_RESOLUTION|>--- conflicted
+++ resolved
@@ -269,16 +269,12 @@
     boolean         P_RegisterMapObj(int identifier, const char* name);
     boolean         P_RegisterMapObjProperty(int identifier, int propIdentifier, const char* propName, valuetype_t type);
 
-<<<<<<< HEAD
 //------------------------------------------------------------------------
 //
 // Networking.
 //
 //------------------------------------------------------------------------
 
-=======
-    // Network.
->>>>>>> 61bc31c7
     void            Net_SendPacket(int to_player, int type, const void* data, size_t length);
     int             Net_GetTicCmd(void* command, int player);
     const char*     Net_GetPlayerName(int player);
