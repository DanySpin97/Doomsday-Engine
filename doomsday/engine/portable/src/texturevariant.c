/**\file texture.c
 *\section License
 * License: GPL
 * Online License Link: http://www.gnu.org/licenses/gpl.html
 *
 *\author Copyright © 2012 Daniel Swanson <danij@dengine.net>
 *
 * This program is free software; you can redistribute it and/or modify
 * it under the terms of the GNU General Public License as published by
 * the Free Software Foundation; either version 2 of the License, or
 * (at your option) any later version.
 *
 * This program is distributed in the hope that it will be useful,
 * but WITHOUT ANY WARRANTY; without even the implied warranty of
 * MERCHANTABILITY or FITNESS FOR A PARTICULAR PURPOSE.  See the
 * GNU General Public License for more details.
 *
 * You should have received a copy of the GNU General Public License
 * along with this program; if not, write to the Free Software
 * Foundation, Inc., 51 Franklin St, Fifth Floor,
 * Boston, MA  02110-1301  USA
 */

#include "de_base.h"
#include "de_console.h"
#include "de_refresh.h"

#include "texture.h"
#include "texturevariant.h"

struct texturevariant_s {
    /// Superior Texture of which this is a derivative.
    struct texture_s* generalCase;

<<<<<<< HEAD
=======
    /// Source of this texture.
    TexSource source;

>>>>>>> 639c80dc
    /// @see textureVariantFlags
    int flags;

    /// Name of the associated GL texture object.
    DGLuint glName;

    /// Prepared coordinates for the bottom right of the texture minus border.
    float s, t;

    /// Specification used to derive this variant.
    texturevariantspecification_t* spec;
};

<<<<<<< HEAD
TextureVariant* TextureVariant_New(Texture* generalCase,
=======
TextureVariant* TextureVariant_New(Texture* generalCase, TexSource source,
>>>>>>> 639c80dc
    texturevariantspecification_t* spec)
{
    TextureVariant* tex;

    if(!generalCase)
        Con_Error("TextureVariant::New: Attempted with invalid generalCase reference (=NULL).");
    if(!spec)
        Con_Error("TextureVariant::New: Attempted with invalid spec reference (=NULL).");

    tex = (TextureVariant*) malloc(sizeof(*tex));
    if(!tex)
        Con_Error("TextureVariant::New: Failed on allocation of %lu bytes for new TextureVariant.",
                  (unsigned long) sizeof(*tex));

    tex->generalCase = generalCase;
<<<<<<< HEAD
=======
    tex->source = source;
>>>>>>> 639c80dc
    tex->spec = spec;
    tex->flags = 0;
    tex->s = tex->t = 0;
    tex->glName = 0;
    return tex;
}

void TextureVariant_Delete(TextureVariant* tex)
{
    assert(tex);
    free(tex);
}

struct texture_s* TextureVariant_GeneralCase(const TextureVariant* tex)
<<<<<<< HEAD
{
    assert(tex);
    return tex->generalCase;
=======
{
    assert(tex);
    return tex->generalCase;
}

TexSource TextureVariant_Source(const TextureVariant* tex)
{
    assert(tex);
    return tex->source;
}

void TextureVariant_SetSource(TextureVariant* tex, TexSource source)
{
    assert(tex);
    tex->source = source;
>>>>>>> 639c80dc
}

boolean TextureVariant_IsMasked(const TextureVariant* tex)
{
    assert(tex);
    return (tex->flags & TVF_IS_MASKED) != 0;
}

void TextureVariant_FlagMasked(TextureVariant* tex, boolean yes)
{
    assert(tex);
    // if(yes) tex->flags |= TVF_IS_MASKED; else tex->flags &= ~TVF_IS_MASKED;
    tex->flags ^= (-yes ^ tex->flags) & TVF_IS_MASKED;
}

boolean TextureVariant_IsUploaded(const TextureVariant* tex)
{
    assert(tex);
    return (tex->flags & TVF_IS_UPLOADED) != 0;
}

void TextureVariant_FlagUploaded(TextureVariant* tex, boolean yes)
{
    assert(tex);
    // if(yes) tex->flags |= TVF_IS_UPLOADED; else tex->flags &= ~TVF_IS_UPLOADED;
    tex->flags ^= (-yes ^ tex->flags) & TVF_IS_UPLOADED;
}

boolean TextureVariant_IsPrepared(const TextureVariant* tex)
{
    return TextureVariant_IsUploaded(tex) && 0 != TextureVariant_GLName(tex);
}

void TextureVariant_Coords(const TextureVariant* tex, float* s, float* t)
{
    assert(tex);
    if(s) *s = tex->s;
    if(t) *t = tex->t;
}

void TextureVariant_SetCoords(TextureVariant* tex, float s, float t)
{
    assert(tex);
    tex->s = s;
    tex->t = t;
}

texturevariantspecification_t* TextureVariant_Spec(const TextureVariant* tex)
{
    assert(tex);
    return tex->spec;
}

DGLuint TextureVariant_GLName(const TextureVariant* tex)
{
    assert(tex);
    return tex->glName;
}

void TextureVariant_SetGLName(TextureVariant* tex, DGLuint glName)
{
    assert(tex);
    tex->glName = glName;
}<|MERGE_RESOLUTION|>--- conflicted
+++ resolved
@@ -32,12 +32,9 @@
     /// Superior Texture of which this is a derivative.
     struct texture_s* generalCase;
 
-<<<<<<< HEAD
-=======
     /// Source of this texture.
     TexSource source;
 
->>>>>>> 639c80dc
     /// @see textureVariantFlags
     int flags;
 
@@ -51,11 +48,7 @@
     texturevariantspecification_t* spec;
 };
 
-<<<<<<< HEAD
-TextureVariant* TextureVariant_New(Texture* generalCase,
-=======
 TextureVariant* TextureVariant_New(Texture* generalCase, TexSource source,
->>>>>>> 639c80dc
     texturevariantspecification_t* spec)
 {
     TextureVariant* tex;
@@ -71,10 +64,7 @@
                   (unsigned long) sizeof(*tex));
 
     tex->generalCase = generalCase;
-<<<<<<< HEAD
-=======
     tex->source = source;
->>>>>>> 639c80dc
     tex->spec = spec;
     tex->flags = 0;
     tex->s = tex->t = 0;
@@ -89,11 +79,6 @@
 }
 
 struct texture_s* TextureVariant_GeneralCase(const TextureVariant* tex)
-<<<<<<< HEAD
-{
-    assert(tex);
-    return tex->generalCase;
-=======
 {
     assert(tex);
     return tex->generalCase;
@@ -109,7 +94,6 @@
 {
     assert(tex);
     tex->source = source;
->>>>>>> 639c80dc
 }
 
 boolean TextureVariant_IsMasked(const TextureVariant* tex)
