/**
 * @file pathdirectory.cpp
 * @ingroup base
 *
 * @authors Copyright &copy; 2003-2012 Jaakko Keränen <jaakko.keranen@iki.fi>
 * @authors Copyright &copy; 2006-2012 Daniel Swanson <danij@dengine.net>
 *
 * @par License
 * GPL: http://www.gnu.org/licenses/gpl.html
 *
 * <small>This program is free software; you can redistribute it and/or modify
 * it under the terms of the GNU General Public License as published by the
 * Free Software Foundation; either version 2 of the License, or (at your
 * option) any later version. This program is distributed in the hope that it
 * will be useful, but WITHOUT ANY WARRANTY; without even the implied warranty
 * of MERCHANTABILITY or FITNESS FOR A PARTICULAR PURPOSE. See the GNU General
 * Public License for more details. You should have received a copy of the GNU
 * General Public License along with this program; if not, write to the Free
 * Software Foundation, Inc., 51 Franklin St, Fifth Floor, Boston, MA
 * 02110-1301 USA</small>
 */

#if _DEBUG
#  include <cstdlib>
#endif

#include <de/Error>
#include <de/Log>
#include <de/stringpool.h>
#include <de/memory.h>
#if 0
#  include "blockset.h"
#endif
#if 0
#  include "de_console.h"
#  include "de_system.h"
#  include "m_misc.h" // For M_NumDigits()
#endif

#include "pathdirectory.h"

#if 0
static volatile uint pathDirectoryInstanceCount;

/// A mutex is used to prevent Data races in the node allocator.
static mutex_t nodeAllocator_Mutex;

/// Threaded access to the following Data is protected by nodeAllocator_Mutex:
/// Nodes are block-allocated from this set.
static blockset_t* NodeBlockSet;
/// Linked list of used directory nodes for re-use. Linked with de::PathDirectoryNode::next
static de::PathDirectoryNode* UsedNodes;
#endif

#ifdef LIBDENG_STACK_MONITOR
static void* stackStart;
static size_t maxStackDepth;
#endif

typedef struct pathconstructorparams_s {
    size_t length;
    Str* dest;
    char delimiter;
} pathconstructorparams_t;

/**
 * Recursive path constructor. First finds the root and the full length of the
 * path (when descending), then allocates memory for the string, and finally
 * copies each fragment with the delimiters (on the way out).
 */
static void pathConstructor(pathconstructorparams_t* parm, de::PathDirectoryNode const& trav)
{
    DENG2_ASSERT(parm);

    Str const* fragment = trav.pathFragment();

#ifdef LIBDENG_STACK_MONITOR
    maxStackDepth = MAX_OF(maxStackDepth, stackStart - (void*)&fragment);
#endif

    parm->length += Str_Length(fragment);

    if(trav.parent())
    {
        if(parm->delimiter)
        {
            // There also needs to be a delimiter (a single character).
            parm->length += 1;
        }

        // Descend to parent level.
        pathConstructor(parm, *trav.parent());

        // Append the separator.
        if(parm->delimiter)
            Str_AppendCharWithoutAllocs(parm->dest, parm->delimiter);
    }
    else
    {
        // We've arrived at the deepest level. The full length is now known.
        // Ensure there's enough memory for the string.
        Str_ReserveNotPreserving(parm->dest, parm->length);
    }

    // Assemble the path by appending the fragment.
    Str_AppendWithoutAllocs(parm->dest, fragment);
}

struct de::PathDirectory::Instance
{
    de::PathDirectory* self;

    /// Path name fragment intern pool.
    StringPool* fragments;

    int flags; /// @see pathDirectoryFlags

    /// Path node hashes.
    de::PathDirectory::Nodes leafHash;
    de::PathDirectory::Nodes branchHash;

    /// Total number of unique paths in the directory.
    uint size;

    Instance(de::PathDirectory* d, int flags_)
        : self(d), fragments(0), flags(flags_), leafHash(), branchHash(), size(0)
    {
#if 0
        // We'll block-allocate nodes and maintain a list of unused ones
        // to accelerate directory construction/population.
        if(!nodeAllocator_Mutex)
        {
            nodeAllocator_Mutex = Sys_CreateMutex("PathDirectoryNodeAllocator_MUTEX");

            Sys_Lock(nodeAllocator_Mutex);
            NodeBlockSet = BlockSet_New(sizeof(de::PathDirectoryNode), 128);
            UsedNodes = NULL;
            Sys_Unlock(nodeAllocator_Mutex);
        }

        pathDirectoryInstanceCount += 1;
#endif
    }

    ~Instance()
    {
#if 0
        if(--pathDirectoryInstanceCount == 0)
        {
            Sys_Lock(nodeAllocator_Mutex);
            BlockSet_Delete(NodeBlockSet);
            NodeBlockSet = NULL;
            UsedNodes = NULL;
            Sys_DestroyMutex(nodeAllocator_Mutex);
            nodeAllocator_Mutex = 0;
        }
#endif
    }

    void clearFragments()
    {
        if(fragments)
        {
            StringPool_Delete(fragments);
            fragments = NULL;
        }
    }

    de::PathDirectoryNode* findNode(de::PathDirectoryNode* parent,
        PathDirectoryNodeType nodeType, StringPoolId internId)
    {
        de::PathDirectory::Nodes& ph = (nodeType == PT_LEAF? leafHash : branchHash);
        ushort hash = StringPool_UserValue(fragments, internId);
        de::PathDirectory::Nodes::const_iterator i = ph.find(hash);
        while(i != ph.end() && i.key() == hash)
        {
            if(parent == (*i)->parent() && internId == (*i)->internId())
            {
                return *i;
            }
            ++i;
        }
        return 0; // Not found.
    }

    StringPoolId internNameAndUpdateIdHashMap(ddstring_t const* name, ushort hash)
    {
        if(!fragments)
        {
            fragments = StringPool_New();
        }

        StringPoolId internId = StringPool_Intern(fragments, name);
        StringPool_SetUserValue(fragments, internId, hash);
        return internId;
    }

    /**
     * @return  [ a new | the ] directory node that matches the name and type and
     * which has the specified parent node.
     */
    de::PathDirectoryNode* direcNode(de::PathDirectoryNode* parent,
        PathDirectoryNodeType nodeType, ddstring_t const* name, char delimiter,
        void* userData)
    {
        DENG2_ASSERT(name);

        // Have we already encountered this?
        StringPoolId internId = 0;
        if(fragments)
        {
            internId = StringPool_IsInterned(fragments, name);
            if(internId)
            {
                // The name is known. Perhaps we have.
                de::PathDirectoryNode* node = findNode(parent, nodeType, internId);
                if(node)
                {
                    if(nodeType == PT_BRANCH || !(flags & PDF_ALLOW_DUPLICATE_LEAF))
                        return node;
                }
            }
        }

        /**
         * A new node is needed.
         */

        // Do we need a new name identifier (and hash)?
        ushort hash;
        if(!internId)
        {
            hash = hashPathFragment(Str_Text(name), Str_Length(name), delimiter);
            internId = internNameAndUpdateIdHashMap(name, hash);
        }
        else
        {
            hash = self->hashForInternId(internId);
        }

        // Are we out of name indices?
        if(!internId) return NULL;

        de::PathDirectoryNode* node = newNode(self, nodeType, parent, internId, userData);

        // Insert the new node into the path hash.
        if(nodeType == PT_LEAF)
        {
            leafHash.insert(hash, node);
        }
        else // PT_BRANCH
        {
            branchHash.insert(hash, node);
        }

        return node;
    }

    /**
     * The path is split into as many nodes as necessary. Parent links are set.
     *
     * @return  The node that identifies the given path.
     */
    de::PathDirectoryNode* buildDirecNodes(char const* path, char delimiter)
    {
        DENG2_ASSERT(path);

        de::PathDirectoryNode* node = NULL, *parent = NULL;

        // Continue splitting as long as there are parts.
        AutoStr* part = AutoStr_NewStd();
        char const* p = path;
        while((p = Str_CopyDelim2(part, p, delimiter, CDF_OMIT_DELIMITER))) // Get the next part.
        {
            node = direcNode(parent, PT_BRANCH, part, delimiter, NULL);
            /// @todo Do not error here. If we're out of storage undo this action and return.
            if(!node)
            {
                throw de::Error("PathDirectory::buildDirecNodes",
                                de::String("Exhausted storage while attempting to insert nodes for path \"%1\".")
                                    .arg(path));
            }
            parent = node;
        }

        if(!Str_IsEmpty(part))
        {
            node = direcNode(parent, PT_LEAF, part, delimiter, NULL);
            /// @todo Do not error here. If we're out of storage undo this action and return.
            if(!node)
            {
                throw de::Error("PathDirectory::buildDirecNodes",
                                de::String("Exhausted storage while attempting to insert nodes for path \"%1\".")
                                    .arg(path));
            }
        }

        return node;
    }

    /**
     * @param node              Node whose path to construct.
     * @param constructedPath   The constructed path is written here. Previous contents discarded.
     * @param delimiter         Character to use for separating fragments.
     *
     * @return @a constructedPath
     *
     * @todo This is a good candidate for result caching: the constructed path
     * could be saved and returned on subsequent calls. Are there any circumstances
     * in which the cached result becomes obsolete? -jk
     *
     * The only times the result becomes obsolete is when the delimiter is changed
     * or when the directory itself is rebuilt (in which case the nodes themselves
     * will be free'd). Note that any caching mechanism should not counteract one
     * of the primary goals of this class, i.e., optimal memory usage for the whole
     * directory. Caching constructed paths for every leaf node in the directory
     * would completely negate the benefits of the design of this class.
     *
     * Perhaps a fixed size MRU cache? -ds
     */
    ddstring_t* constructPath(de::PathDirectoryNode const& node,
                              ddstring_t* constructedPath, char delimiter)
    {
        pathconstructorparams_t parm;

#ifdef LIBDENG_STACK_MONITOR
        stackStart = &parm;
#endif

        DENG2_ASSERT(constructedPath);

        parm.dest = constructedPath;
        parm.length = 0;
        parm.delimiter = delimiter;

        // Include a terminating path delimiter for branches.
        if(delimiter && node.type() == PT_BRANCH)
            parm.length += 1; // A single character.

        // Recursively construct the path from fragments and delimiters.
        Str_Clear(constructedPath);
        pathConstructor(&parm, node);

        // Terminating delimiter for branches.
        if(delimiter && node.type() == PT_BRANCH)
            Str_AppendCharWithoutAllocs(constructedPath, delimiter);

        DENG2_ASSERT(Str_Size(constructedPath) == parm.length);

#ifdef LIBDENG_STACK_MONITOR
        LOG_AS("pathConstructor");
        LOG_INFO("Max stack depth: %1 bytes") << maxStackDepth;
#endif

        return constructedPath;
    }

    static de::PathDirectoryNode*
    newNode(de::PathDirectory* directory, PathDirectoryNodeType type,
            de::PathDirectoryNode* parent, StringPoolId internId, void* userData)
    {
        de::PathDirectoryNode* node;

        DENG2_ASSERT(directory);

#if 0
        // Acquire a new node, either from the used list or the block allocator.
        Sys_Lock(nodeAllocator_Mutex);
        if(UsedNodes)
        {
            node = UsedNodes;
            UsedNodes = node->next;

            // Reconfigure the node.
            node->next = NULL;
            node->directory_ = directory;
            node->type_ = type;
            node->parent_ = parent;
            node->pair.internId = internId;
            node->pair.data = userData;
        }
        else
#endif
        {
            //void* element = BlockSet_Allocate(NodeBlockSet);
            node = /*new (element)*/ new de::PathDirectoryNode(*directory, type, internId,
                                                               parent, userData);
        }
#if 0
        Sys_Unlock(nodeAllocator_Mutex);
#endif

        return node;
    }

    static void deleteNode(de::PathDirectoryNode* node)
    {
        if(!node) return;
        delete node;
#if 0
        // Add this node to the list of used nodes for re-use.
        Sys_Lock(nodeAllocator_Mutex);
        next = UsedNodes;
        UsedNodes = this;
        Sys_Unlock(nodeAllocator_Mutex);
#endif
    }

    static void collectPathsInHash(de::PathDirectory::Nodes& ph, char delimiter,
        ddstring_t** pathListAdr)
    {
        DENG2_FOR_EACH_CONST(de::PathDirectory::Nodes, i, ph)
        {
            Str_Init(*pathListAdr);
            (*i)->composePath((*pathListAdr), NULL, delimiter);
            (*pathListAdr)++;
        }
    }

    static void clearPathHash(de::PathDirectory::Nodes& ph)
    {
        DENG2_FOR_EACH(de::PathDirectory::Nodes, i, ph)
        {
#if _DEBUG
            if((*i)->userData())
            {
                LOG_AS("PathDirectory::clearPathHash");
                LOG_ERROR("Node %p has non-NULL user data.") << (void*)(*i);
            }
#endif
            deleteNode(*i);
        }
        ph.clear();
    }
};

ushort de::PathDirectory::hashPathFragment(const char* fragment, size_t len, char delimiter)
{
    ushort key = 0;

    DENG2_ASSERT(fragment);

    // Skip over any trailing delimiters.
    const char* c = fragment + len - 1;
    while(c >= fragment && *c && *c == delimiter) c--;

    // Compose the hash.
    int op = 0;
    for(; c >= fragment && *c && *c != delimiter; c--)
    {
        switch(op)
        {
        case 0: key ^= tolower(*c); ++op;   break;
        case 1: key *= tolower(*c); ++op;   break;
        case 2: key -= tolower(*c);   op=0; break;
        }
    }
    return key % PATHDIRECTORY_PATHHASH_SIZE;
}

ushort de::PathDirectory::hashForInternId(StringPoolId internId)
{
    DENG2_ASSERT(internId > 0);
    return StringPool_UserValue(d->fragments, internId);
}

de::PathDirectoryNode*
de::PathDirectory::insert(const char* path, char delimiter, void* userData)
{
    de::PathDirectoryNode* node = d->buildDirecNodes(path, delimiter);
    if(node)
    {
        // There is now one more unique path in the directory.
        d->size += 1;

        if(userData)
        {
            node->setUserData(userData);
        }
    }
    return node;
}

de::PathDirectory::PathDirectory(int flags)
{
    d = new Instance(this, flags);
}

de::PathDirectory::~PathDirectory()
{
    clear();
    delete d;
}

uint de::PathDirectory::size() const
{
    return d->size;
}

void de::PathDirectory::clear()
{
    d->clearPathHash(d->leafHash);
    d->clearPathHash(d->branchHash);
    d->clearFragments();
    d->size = 0;
}

de::PathDirectoryNode* de::PathDirectory::find(int flags,
    const char* searchPath, char delimiter)
{
    PathDirectoryNode* foundNode = NULL;
    if(searchPath && searchPath[0] && d->size)
    {
        PathMap mappedSearchPath;
        PathMap_Initialize2(&mappedSearchPath, PathDirectory_HashPathFragment2, searchPath, delimiter);

        ushort hash = PathMap_Fragment(&mappedSearchPath, 0)->hash;
        if(!(flags & PCF_NO_LEAF))
        {
            de::PathDirectory::Nodes& nodes = d->leafHash;
            de::PathDirectory::Nodes::iterator i = nodes.find(hash);
            for(; i != nodes.end() && i.key() == hash; ++i)
            {
                if((*i)->matchDirectory(flags, &mappedSearchPath))
                {
                    // This is the node we're looking for - stop iteration.
                    foundNode = *i;
                    break;
                }
            }
        }

        if(!foundNode)
        if(!(flags & PCF_NO_BRANCH))
        {
            de::PathDirectory::Nodes& nodes = d->branchHash;
            de::PathDirectory::Nodes::iterator i = nodes.find(hash);
            for(; i != nodes.end() && i.key() == hash; ++i)
            {
                if((*i)->matchDirectory(flags, &mappedSearchPath))
                {
                    // This is the node we're looking for - stop iteration.
                    foundNode = *i;
                    break;
                }
            }
        }

        PathMap_Destroy(&mappedSearchPath);
    }
    return foundNode;
}

ddstring_t const* de::PathDirectory::pathFragment(de::PathDirectoryNode const& node)
{
    return StringPool_String(d->fragments, node.internId());
}

ddstring_t* de::PathDirectory::composePath(de::PathDirectoryNode const& node,
    ddstring_t* foundPath, int* length, char delimiter)
{
    if(!foundPath)
    {
        if(length) composePath(node, NULL, length, delimiter);
        return 0;
    }
    return d->constructPath(node, foundPath, delimiter);
}

de::PathDirectory::Nodes const& de::PathDirectory::nodes(PathDirectoryNodeType type) const
{
    return (type == PT_LEAF? d->leafHash : d->branchHash);
}

ddstring_t* de::PathDirectory::collectPaths(size_t* retCount, int flags, char delimiter)
{
    ddstring_t* paths = NULL;
    size_t count = 0;

    if(!(flags & PCF_NO_LEAF))
        count += d->leafHash.count();
    if(!(flags & PCF_NO_BRANCH))
        count += d->branchHash.count();

    if(count)
    {
        // Uses malloc here because this is returned with the C wrapper.
        paths = static_cast<ddstring_t*>(M_Malloc(sizeof *paths * count));
        if(!paths)
        {
            throw de::Error("PathDirectory::collectPaths:",
                            de::String("Failed on allocation of %1 bytes for new path list.")
                                .arg(sizeof *paths * count));
        }

        ddstring_t* pathPtr = paths;
        if(!(flags & PCF_NO_BRANCH))
            Instance::collectPathsInHash(d->branchHash, delimiter, &pathPtr);

        if(!(flags & PCF_NO_LEAF))
            Instance::collectPathsInHash(d->leafHash, delimiter, &pathPtr);
    }

    if(retCount) *retCount = count;
    return paths;
}

#if _DEBUG
static int comparePaths(const void* a, const void* b)
{
    return qstricmp(Str_Text((Str*)a), Str_Text((Str*)b));
}

void de::PathDirectory::debugPrint(de::PathDirectory& pd, char delimiter)
{
    LOG_AS("PathDirectory");
    LOG_INFO("Directory [%p]:") << (void*)&pd;
    size_t numLeafs;
    ddstring_t* pathList = pd.collectPaths(&numLeafs, PT_LEAF, delimiter);
    if(pathList)
    {
        size_t n = 0;
        qsort(pathList, numLeafs, sizeof *pathList, comparePaths);
        do
        {
            LOG_INFO("  %s") << Str_Text(pathList + n);
            Str_Free(pathList + n);
        } while(++n < numLeafs);
        M_Free(pathList);
    }
    LOG_INFO("  %lu %s in directory.") << numLeafs << (numLeafs==1? "path":"paths");
}

#if 0
static void printDistributionOverviewElement(const int* colWidths, const char* name,
    size_t numEmpty, size_t maxHeight, size_t numCollisions, size_t maxCollisions,
    size_t sum, size_t total)
{
    DENG2_ASSERT(colWidths);

    float coverage, collision, variance;
    if(0 != total)
    {
        size_t sumSqr = sum*sum;
        float mean = (signed)sum / total;
        variance = ((signed)sumSqr - (signed)sum * mean) / (((signed)total)-1);

        coverage  = 100 / (float)PATHDIRECTORY_PATHHASH_SIZE * (PATHDIRECTORY_PATHHASH_SIZE - numEmpty);
        collision = 100 / (float) total * numCollisions;
    }
    else
    {
        variance = coverage = collision = 0;
    }

    const int* col = colWidths;
    Con_Printf("%*s ",    *col++, name);
    Con_Printf("%*lu ",   *col++, (unsigned long)total);
    Con_Printf("%*lu",    *col++, PATHDIRECTORY_PATHHASH_SIZE - (unsigned long)numEmpty);
    Con_Printf(":%-*lu ", *col++, (unsigned long)numEmpty);
    Con_Printf("%*lu ",   *col++, (unsigned long)maxCollisions);
    Con_Printf("%*lu ",   *col++, (unsigned long)numCollisions);
    Con_Printf("%*.2f ",  *col++, collision);
    Con_Printf("%*.2f ",  *col++, coverage);
    Con_Printf("%*.2f ",  *col++, variance);
    Con_Printf("%*lu\n",  *col++, (unsigned long)maxHeight);
}

static void printDistributionOverview(PathDirectory* pd,
    size_t nodeCountSum[PATHDIRECTORYNODE_TYPE_COUNT],
    size_t nodeCountTotal[PATHDIRECTORYNODE_TYPE_COUNT],
    size_t nodeBucketCollisions[PATHDIRECTORYNODE_TYPE_COUNT], size_t nodeBucketCollisionsTotal,
    size_t nodeBucketCollisionsMax[PATHDIRECTORYNODE_TYPE_COUNT], size_t /*nodeBucketCollisionsMaxTotal*/,
    size_t nodeBucketEmpty[PATHDIRECTORYNODE_TYPE_COUNT], size_t nodeBucketEmptyTotal, size_t nodeBucketHeight,
    size_t /*nodeCount*/[PATHDIRECTORYNODE_TYPE_COUNT])
{
#define NUMCOLS             10/*type+count+used:+empty+collideMax+collideCount+collidePercent+coverage+variance+maxheight*/

    DENG2_ASSERT(pd);

    size_t collisionsMax = 0, countSum = 0, countTotal = 0;
    for(int i = 0; i < PATHDIRECTORYNODE_TYPE_COUNT; ++i)
    {
        if(nodeBucketCollisionsMax[i] > collisionsMax)
            collisionsMax = nodeBucketCollisionsMax[i];
        countSum += nodeCountSum[i];
        countTotal += nodeCountTotal[i];
    }

    int nodeCountDigits = M_NumDigits((int)countTotal);

    // Calculate minimum field widths:
    int colWidths[NUMCOLS];
    int* col = colWidths;
    *col = 0;
    for(int i = 0; i < PATHDIRECTORYNODE_TYPE_COUNT; ++i)
    {
        PathDirectoryNodeType type = PathDirectoryNodeType(i);
        if(Str_Length(de::PathDirectoryNode::typeName(type)) > *col)
            *col = Str_Length(de::PathDirectoryNode::typeName(type));
    }
    col++;
    *col++ = MAX_OF(nodeCountDigits, 1); /*#*/
    *col++ = MAX_OF(nodeCountDigits, 4); /*used*/
    *col++ = MAX_OF(nodeCountDigits, 5); /*empty*/
    *col++ = MAX_OF(nodeCountDigits, 3); /*max*/
    *col++ = MAX_OF(nodeCountDigits, 4); /*num*/
    *col++ = MAX_OF(3+1+2, 8);           /*percent*/
    *col++ = MAX_OF(3+1+2, 9);           /*coverage*/
    *col++ = MAX_OF(nodeCountDigits, 8); /*variance*/
    *col   = MAX_OF(nodeCountDigits, 9); /*maxheight*/

    // Calculate span widths:
    int spans[4][2];
    spans[0][0] = colWidths[0] + 1/* */ + colWidths[1];
    spans[1][0] = colWidths[2] + 1/*:*/ + colWidths[3];
    spans[2][0] = colWidths[4] + 1/* */ + colWidths[5] + 1/* */ + colWidths[6];
    spans[3][0] = colWidths[7] + 1/* */ + colWidths[8] + 1/* */ + colWidths[9];
    for(int i = 0; i < 4; ++i)
    {
        int remainder = spans[i][0] % 2;
        spans[i][1] = remainder + (spans[i][0] /= 2);
    }

    Con_FPrintf(CPF_YELLOW, "Directory Distribution (p:%p):\n", pd);

    // Level1 headings:
    int* span = &spans[0][0];
    Con_Printf("%*s", *span++ +  5/2, "nodes");         Con_Printf("%-*s|", *span++ -  5/2, "");
    Con_Printf("%*s", *span++ +  4/2, "hash");          Con_Printf("%-*s|", *span++ -  4/2, "");
    Con_Printf("%*s", *span++ + 10/2, "collisions");    Con_Printf("%-*s|", *span++ - 10/2, "");
    Con_Printf("%*s", *span++ +  5/2, "other");         Con_Printf("%-*s\n",*span++ -  5/2, "");

    // Level2 headings:
    col = colWidths;
    Con_FPrintf(CPF_LIGHT, "%*s ",   *col++, "type");
    Con_FPrintf(CPF_LIGHT, "%-*s|",  *col++, "#");
    Con_FPrintf(CPF_LIGHT, "%*s:",   *col++, "used");
    Con_FPrintf(CPF_LIGHT, "%-*s|",  *col++, "empty");
    Con_FPrintf(CPF_LIGHT, "%*s ",   *col++, "max");
    Con_FPrintf(CPF_LIGHT, "%*s ",   *col++, "num#");
    Con_FPrintf(CPF_LIGHT, "%-*s|",  *col++, "percent%");
    Con_FPrintf(CPF_LIGHT, "%*s ",   *col++, "coverage%");
    Con_FPrintf(CPF_LIGHT, "%*s ",   *col++, "variance");
    Con_FPrintf(CPF_LIGHT, "%-*s\n", *col++, "maxheight");

    if(countTotal != 0)
    {
        for(int i = 0; i < PATHDIRECTORYNODE_TYPE_COUNT; ++i)
        {
            PathDirectoryNodeType type = PathDirectoryNodeType(i);
            printDistributionOverviewElement(colWidths, Str_Text(de::PathDirectoryNode::typeName(type)),
                nodeBucketEmpty[i], (i == PT_LEAF? nodeBucketHeight : 0),
                nodeBucketCollisions[i], nodeBucketCollisionsMax[i],
                nodeCountSum[i], nodeCountTotal[i]);
        }
        Con_PrintRuler();
    }

    printDistributionOverviewElement(colWidths, "total",
        nodeBucketEmptyTotal, nodeBucketHeight,
        nodeBucketCollisionsTotal, collisionsMax,
        countSum / PATHDIRECTORYNODE_TYPE_COUNT, countTotal);

#undef NUMCOLS
}
#endif

#if 0
static void printDistributionHistogram(PathDirectory* pd, ushort size,
    size_t nodeCountTotal[PATHDIRECTORYNODE_TYPE_COUNT])
{
#define NUMCOLS             4/*range+total+PATHDIRECTORYNODE_TYPE_COUNT*/

    size_t totalForRange, total, nodeCount[PATHDIRECTORYNODE_TYPE_COUNT];
    int hashIndexDigits, col, colWidths[2+/*range+total*/PATHDIRECTORYNODE_TYPE_COUNT];
    PathDirectoryNode* node;
    int j;
    DENG2_ASSERT(pd);

    total = 0;
    for(int i = 0; i < PATHDIRECTORYNODE_TYPE_COUNT; ++i)
    {
        total += nodeCountTotal[i];
    }
    if(0 == total) return;

    // Calculate minimum field widths:
    hashIndexDigits = M_NumDigits(PATHDIRECTORY_PATHHASH_SIZE);
    col = 0;
    if(size != 0)
        colWidths[col] = 2/*braces*/+hashIndexDigits*2+3/*elipses*/;
    else
        colWidths[col] = 2/*braces*/+hashIndexDigits;
    colWidths[col] = MAX_OF(colWidths[col], 5/*range*/);
    ++col;

    { size_t max = 0;
    for(int i = 0; i < PATHDIRECTORYNODE_TYPE_COUNT; ++i)
    {
        if(nodeCountTotal[i] > max)
            max = nodeCountTotal[i];
    }
    colWidths[col++] = MAX_OF(M_NumDigits((int)max), 5/*total*/);
    }

    for(int i = 0; i < PATHDIRECTORYNODE_TYPE_COUNT; ++i, ++col)
    {
        PathDirectoryNodeType type = PathDirectoryNodeType(i);
        colWidths[col] = Str_Length(de::PathDirectoryNode::typeName(type));
    }

    // Apply formatting:
    for(int i = 1; i < NUMCOLS; ++i) { colWidths[i] += 1; }

    Con_FPrintf(CPF_YELLOW, "Histogram (p:%p):\n", pd);
    // Print heading:
    col = 0;
    Con_Printf("%*s", colWidths[col++], "range");
    Con_Printf("%*s", colWidths[col++], "total");
    for(int i = 0; i < PATHDIRECTORYNODE_TYPE_COUNT; ++i)
    {
        PathDirectoryNodeType type = PathDirectoryNodeType(i);
        Con_Printf("%*s", colWidths[col++], Str_Text(de::PathDirectoryNode::typeName(type)));
    }
    Con_Printf("\n");
    Con_PrintRuler();

    { ushort from = 0, n = 0, range = (size != 0? PATHDIRECTORY_PATHHASH_SIZE / size: 0);
    memset(nodeCount, 0, sizeof(nodeCount));

    for(ushort i = 0; i < PATHDIRECTORY_PATHHASH_SIZE; ++i)
    {
        pathdirectory_pathhash_t** phAdr;
        phAdr = hashAddressForNodeType(pd, PT_BRANCH);
        if(*phAdr)
        for(node = (**phAdr)[i].head; node; node = node->next)
            ++nodeCount[PT_BRANCH];

        phAdr = hashAddressForNodeType(pd, PT_LEAF);
        if(*phAdr)
        for(node = (**phAdr)[i].head; node; node = node->next)
            ++nodeCount[PT_LEAF];

        if(size != 0 && (++n != range && i != PATHDIRECTORY_PATHHASH_SIZE-1))
            continue;

        totalForRange = 0;
        for(j = 0; j < PATHDIRECTORYNODE_TYPE_COUNT; ++j)
            totalForRange += nodeCount[j];

        col = 0;
        if(size != 0)
        {
            Str range; Str_Init(&range);
            Str_Appendf(&range, "%*u...%*u", hashIndexDigits, from, hashIndexDigits, from+n-1);
            Con_Printf("[%*s]", colWidths[col++]-2/*braces*/, Str_Text(&range));
            Str_Free(&range);
        }
        else
        {
            Con_Printf("[%*u]", colWidths[col++]-2/*braces*/, i);
        }

        Con_Printf("%*lu", colWidths[col++], (unsigned long) totalForRange);
        if(0 != totalForRange)
        {
            for(j = 0; j < PATHDIRECTORYNODE_TYPE_COUNT; ++j, ++col)
            {
                if(0 != nodeCount[j])
                {
                    Con_Printf("%*lu", colWidths[col], (unsigned long) nodeCount[j]);
                }
                else if(j < PATHDIRECTORYNODE_TYPE_COUNT-1 || 0 == size)
                {
                    Con_Printf("%*s", colWidths[col], "");
                }
            }
        }

        // Are we printing a "graphical" representation?
        if(0 != totalForRange)
        {
            size_t max = MAX_OF(1, ROUND(total/(float)size/10));
            size_t scale = totalForRange / (float)max;

            scale = MAX_OF(scale, 1);
            Con_Printf(" ");
            for(n = 0; n < scale; ++n)
                Con_Printf("*");
        }

        Con_Printf("\n");
        from = i+1;
        n = 0;
        memset(nodeCount, 0, sizeof(nodeCount));
    }}
    Con_PrintRuler();

    // Sums:
    col = 0;
    Con_Printf("%*s",  colWidths[col++], "Sum");
    Con_Printf("%*lu", colWidths[col++], (unsigned long) total);
    if(0 != total)
    {
        int i;
        for(i = 0; i < PATHDIRECTORYNODE_TYPE_COUNT; ++i, ++col)
        {
            if(0 != nodeCountTotal[i])
            {
                Con_Printf("%*lu", colWidths[col], (unsigned long) nodeCountTotal[i]);
            }
            else if(i < PATHDIRECTORYNODE_TYPE_COUNT-1)
            {
                Con_Printf("%*s", colWidths[col], "");
            }
        }
    }
    Con_Printf("\n");

#undef NUMCOLS
}
#endif

void de::PathDirectory::debugPrintHashDistribution(de::PathDirectory& /*pd*/)
{
#if 0
    size_t nodeCountSum[PATHDIRECTORYNODE_TYPE_COUNT],
           nodeCountTotal[PATHDIRECTORYNODE_TYPE_COUNT], nodeBucketHeight = 0,
           nodeBucketCollisions[PATHDIRECTORYNODE_TYPE_COUNT], nodeBucketCollisionsTotal = 0,
           nodeBucketCollisionsMax[PATHDIRECTORYNODE_TYPE_COUNT], nodeBucketCollisionsMaxTotal = 0,
           nodeBucketEmpty[PATHDIRECTORYNODE_TYPE_COUNT], nodeBucketEmptyTotal = 0,
           nodeCount[PATHDIRECTORYNODE_TYPE_COUNT];
    size_t totalForRange;
    de::PathDirectoryNode* node;
    DENG2_ASSERT(pd);

    nodeCountTotal[PT_BRANCH] = countNodesInPathHash(*hashAddressForNodeType(pd, PT_BRANCH));
    nodeCountTotal[PT_LEAF]   = countNodesInPathHash(*hashAddressForNodeType(pd, PT_LEAF));

    memset(nodeCountSum, 0, sizeof(nodeCountSum));
    memset(nodeBucketCollisions, 0, sizeof(nodeBucketCollisions));
    memset(nodeBucketCollisionsMax, 0, sizeof(nodeBucketCollisionsMax));
    memset(nodeBucketEmpty, 0, sizeof(nodeBucketEmpty));

    for(ushort i = 0; i < PATHDIRECTORY_PATHHASH_SIZE; ++i)
    {
        pathdirectory_pathhash_t** phAdr;
        phAdr = hashAddressForNodeType(pd, PT_BRANCH);
        nodeCount[PT_BRANCH] = 0;
        if(*phAdr)
        for(node = (**phAdr)[i].head; node; node = node->next)
            ++nodeCount[PT_BRANCH];

        phAdr = hashAddressForNodeType(pd, PT_LEAF);
        nodeCount[PT_LEAF] = 0;
        if(*phAdr)
        {
            size_t chainHeight = 0;
            for(node = (**phAdr)[i].head; node; node = node->next)
            {
                size_t height = 0;
                PathDirectoryNode* other = node;

                ++nodeCount[PT_LEAF];

                while((other = PathDirectoryNode_Parent(other))) { ++height; }

                if(height > chainHeight)
                    chainHeight = height;
            }

            if(chainHeight > nodeBucketHeight)
                nodeBucketHeight = chainHeight;
        }

        totalForRange = nodeCount[PT_BRANCH] + nodeCount[PT_LEAF];

        nodeCountSum[PT_BRANCH] += nodeCount[PT_BRANCH];
        nodeCountSum[PT_LEAF]   += nodeCount[PT_LEAF];

        for(int j = 0; j < PATHDIRECTORYNODE_TYPE_COUNT; ++j)
        {
            if(nodeCount[j] != 0)
            {
                if(nodeCount[j] > 1)
                    nodeBucketCollisions[j] += nodeCount[j]-1;
            }
            else
            {
                ++(nodeBucketEmpty[j]);
            }
            if(nodeCount[j] > nodeBucketCollisionsMax[j])
                nodeBucketCollisionsMax[j] = nodeCount[j];
        }

        size_t max = 0;
        for(int j = 0; j < PATHDIRECTORYNODE_TYPE_COUNT; ++j)
        {
            max += nodeCount[j];
        }
        if(max > nodeBucketCollisionsMaxTotal)
            nodeBucketCollisionsMaxTotal = max;

        if(totalForRange != 0)
        {
            if(totalForRange > 1)
                nodeBucketCollisionsTotal += totalForRange-1;
        }
        else
        {
            ++nodeBucketEmptyTotal;
        }
        if(totalForRange > nodeBucketCollisionsMaxTotal)
            nodeBucketCollisionsMaxTotal = totalForRange;
    }

    printDistributionOverview(pd, nodeCountSum, nodeCountTotal,
        nodeBucketCollisions,    nodeBucketCollisionsTotal,
        nodeBucketCollisionsMax, nodeBucketCollisionsMaxTotal,
        nodeBucketEmpty, nodeBucketEmptyTotal,
        nodeBucketHeight, nodeCount);
    Con_Printf("\n");
    printDistributionHistogram(pd, 16, nodeCountTotal);
#endif
}
#endif

/**
 * C wrapper API:
 */

#define TOINTERNAL(inst) \
    (inst) != 0? reinterpret_cast<de::PathDirectory*>(inst) : NULL

#define TOINTERNAL_CONST(inst) \
    (inst) != 0? reinterpret_cast<de::PathDirectory const*>(inst) : NULL

#define SELF(inst) \
    DENG2_ASSERT(inst); \
    de::PathDirectory* self = TOINTERNAL(inst)

#define SELF_CONST(inst) \
    DENG2_ASSERT(inst); \
    de::PathDirectory const* self = TOINTERNAL_CONST(inst)

PathDirectory* PathDirectory_NewWithFlags(int flags)
{
    return reinterpret_cast<PathDirectory*>(new de::PathDirectory(flags));
}

PathDirectory* PathDirectory_New(void)
{
    return reinterpret_cast<PathDirectory*>(new de::PathDirectory());
}

void PathDirectory_Delete(PathDirectory* pd)
{
    if(pd)
    {
        SELF(pd);
        delete self;
    }
}

uint PathDirectory_Size(PathDirectory* pd)
{
    SELF(pd);
    return self->size();
}

void PathDirectory_Clear(PathDirectory* pd)
{
    SELF(pd);
    self->clear();
}

PathDirectoryNode* PathDirectory_Insert3(PathDirectory* pd, char const* path, char delimiter, void* userData)
{
    SELF(pd);
    return reinterpret_cast<PathDirectoryNode*>(self->insert(path, delimiter, userData));
}

PathDirectoryNode* PathDirectory_Insert2(PathDirectory* pd, char const* path, char delimiter)
{
    SELF(pd);
    return reinterpret_cast<PathDirectoryNode*>(self->insert(path, delimiter));
}

PathDirectoryNode* PathDirectory_Insert(PathDirectory* pd, char const* path)
{
    SELF(pd);
    return reinterpret_cast<PathDirectoryNode*>(self->insert(path));
}

static int iteratePathsInHash(PathDirectory* pd,
    ushort hash, PathDirectoryNodeType type, int flags, PathDirectoryNode* parent_,
    int (*callback) (PathDirectoryNode* node, void* parameters), void* parameters)
{
<<<<<<< HEAD
    if(!pd) return 0;

=======
>>>>>>> 99ed2979
    int result = 0;
    SELF(pd);

    if(hash != PATHDIRECTORY_NOHASH && hash >= PATHDIRECTORY_PATHHASH_SIZE)
    {
        throw de::Error("iteratePathsInHash",
                        de::String("Invalid hash %1 (valid range is [0..%2]).")
                            .arg(hash).arg(PATHDIRECTORY_PATHHASH_SIZE-1));
    }

    de::PathDirectory::Nodes const& nodes = self->nodes(type);
    de::PathDirectoryNode* parent = reinterpret_cast<de::PathDirectoryNode*>(parent_);

    // Are we iterating nodes with a known hash?
    if(hash != PATHDIRECTORY_NOHASH)
    {
        // Yes.
        de::PathDirectory::Nodes::const_iterator i = nodes.constFind(hash);
        for(; i != nodes.end() && i.key() == hash; ++i)
        {
            if(!((flags & PCF_MATCH_PARENT) && parent != (*i)->parent()))
            {
                result = callback(reinterpret_cast<PathDirectoryNode*>(*i), parameters);
                if(result) break;
            }
        }
    }
    else
    {
        // No - iterate all nodes.
        DENG2_FOR_EACH_CONST(de::PathDirectory::Nodes, i, nodes)
        {
            if(!((flags & PCF_MATCH_PARENT) && parent != (*i)->parent()))
            {
                result = callback(reinterpret_cast<PathDirectoryNode*>(*i), parameters);
                if(result) break;
            }
        }
    }
    return result;
}

static int iteratePathsInHash_Const(PathDirectory const* pd,
    ushort hash, PathDirectoryNodeType type, int flags, PathDirectoryNode const* parent_,
    int (*callback) (PathDirectoryNode const* node, void* parameters), void* parameters)
{
    int result = 0;

    SELF_CONST(pd);

    if(hash != PATHDIRECTORY_NOHASH && hash >= PATHDIRECTORY_PATHHASH_SIZE)
    {
        throw de::Error("iteratePathsInHash_Const",
                        de::String("Invalid hash %1 (valid range is [0..%2]).")
                            .arg(hash).arg(PATHDIRECTORY_PATHHASH_SIZE-1));
    }

    de::PathDirectory::Nodes const& nodes = self->nodes(type);
    de::PathDirectoryNode const* parent = reinterpret_cast<de::PathDirectoryNode const*>(parent_);

    // Are we iterating nodes with a known hash?
    if(hash != PATHDIRECTORY_NOHASH)
    {
        // Yes.
        de::PathDirectory::Nodes::const_iterator i = nodes.find(hash);
        for(; i != nodes.end() && i.key() == hash; ++i)
        {
            if(!((flags & PCF_MATCH_PARENT) && parent != (*i)->parent()))
            {
                result = callback(reinterpret_cast<PathDirectoryNode const*>(*i), parameters);
                if(result) break;
            }
        }
    }
    else
    {
        // No - iterate all nodes.
        DENG2_FOR_EACH_CONST(de::PathDirectory::Nodes, i, nodes)
        {
            if(!((flags & PCF_MATCH_PARENT) && parent != (*i)->parent()))
            {
                result = callback(reinterpret_cast<PathDirectoryNode const*>(*i), parameters);
                if(result) break;
            }
        }
    }
    return result;
}

int PathDirectory_Iterate2(PathDirectory* pd, int flags, PathDirectoryNode* parent,
    ushort hash, pathdirectory_iteratecallback_t callback, void* parameters)
{
    DENG_ASSERT(pd);
    int result = 0;
    if(callback)
    {
        if(!(flags & PCF_NO_LEAF))
            result = iteratePathsInHash(pd, hash, PT_LEAF, flags, parent,
                                        callback, parameters);

        if(!result && !(flags & PCF_NO_BRANCH))
            result = iteratePathsInHash(pd, hash, PT_BRANCH, flags, parent,
                                        callback, parameters);
    }
    return result;
}

int PathDirectory_Iterate(PathDirectory* pd, int flags, PathDirectoryNode* parent,
    ushort hash, pathdirectory_iteratecallback_t callback)
{
    return PathDirectory_Iterate2(pd, flags, parent, hash, callback, NULL);
}

int PathDirectory_Iterate2_Const(PathDirectory const* pd, int flags, PathDirectoryNode const* parent,
    ushort hash, pathdirectory_iterateconstcallback_t callback, void* parameters)
{
    DENG_ASSERT(pd);
    int result = 0;
    if(callback)
    {
        if(!(flags & PCF_NO_LEAF))
            result = iteratePathsInHash_Const(pd, hash, PT_LEAF, flags, parent,
                                              callback, parameters);

        if(!result && !(flags & PCF_NO_BRANCH))
            result = iteratePathsInHash_Const(pd, hash, PT_BRANCH, flags, parent,
                                              callback, parameters);
    }
    return result;
}

int PathDirectory_Iterate_Const(const PathDirectory* pd, int flags, PathDirectoryNode const* parent,
    ushort hash, pathdirectory_iterateconstcallback_t callback)
{
    return PathDirectory_Iterate2_Const(pd, flags, parent, hash, callback, NULL);
}

ddstring_t* PathDirectory_ComposePath2(PathDirectory* pd, PathDirectoryNode const* node,
    ddstring_t* path, int* length, char delimiter)
{
    DENG_ASSERT(node);
    SELF(pd);
    return self->composePath(*reinterpret_cast<de::PathDirectoryNode const*>(node), path, length, delimiter);
}

ddstring_t* PathDirectory_ComposePath(PathDirectory* pd, PathDirectoryNode const* node,
    ddstring_t* path, int* length)
{
    DENG_ASSERT(node);
    SELF(pd);
    return self->composePath(*reinterpret_cast<de::PathDirectoryNode const*>(node), path, length);
}

ddstring_t const* PathDirectory_PathFragment(PathDirectory* pd, PathDirectoryNode const* node)
{
    DENG_ASSERT(node);
    SELF(pd);
    return self->pathFragment(*reinterpret_cast<de::PathDirectoryNode const*>(node));
}

ddstring_t* PathDirectory_CollectPaths2(PathDirectory* pd, size_t* count, int flags, char delimiter)
{
    SELF(pd);
    return self->collectPaths(count, flags, delimiter);
}

ddstring_t* PathDirectory_CollectPaths(PathDirectory* pd, size_t* count, int flags)
{
    SELF(pd);
    return self->collectPaths(count, flags);
}

typedef struct {
    int flags; /// @see pathComparisonFlags
    PathMap* mappedSearchPath;
    void* parameters;
    pathdirectory_searchcallback_t callback;
    PathDirectoryNode* foundNode;
} searchworker_params_t;

static int searchWorker(PathDirectoryNode* node, void* parameters)
{
    searchworker_params_t* p = (searchworker_params_t*)parameters;
    DENG2_ASSERT(node && parameters);
    if(p->callback(node, p->flags, p->mappedSearchPath, p->parameters))
    {
        p->foundNode = node;
        return 1; // Stop iteration.
    }
    return 0; // Continue iteration.
}

PathDirectoryNode* PathDirectory_Search2(PathDirectory* pd, int flags,
    PathMap* mappedSearchPath, pathdirectory_searchcallback_t callback, void* parameters)
{
    DENG2_ASSERT(pd);
    if(callback)
    {
        searchworker_params_t p;
        p.flags = flags;
        p.mappedSearchPath = mappedSearchPath;
        p.parameters = parameters;
        p.callback = callback;
        p.foundNode = NULL;

        ushort hash = PathMap_Fragment(mappedSearchPath, 0)->hash;
        if(!(flags & PCF_NO_LEAF))
        {
            if(iteratePathsInHash(pd, hash, PT_LEAF, flags, NULL, searchWorker, (void*)&p))
            {
                return p.foundNode;
            }
        }

        if(!(flags & PCF_NO_BRANCH))
        {
            if(iteratePathsInHash(pd, hash, PT_BRANCH, flags, NULL, searchWorker, (void*)&p))
            {
                return p.foundNode;
            }
        }
    }
    return 0; // Not found.
}

PathDirectoryNode* PathDirectory_Search(PathDirectory* pd, int flags,
    PathMap* mappedSearchPath, pathdirectory_searchcallback_t callback)
{
    return PathDirectory_Search2(pd, flags, mappedSearchPath, callback, NULL);
}

PathDirectoryNode* PathDirectory_Find2(PathDirectory* pd, int flags,
    const char* searchPath, char delimiter)
{
    SELF(pd);
    return reinterpret_cast<PathDirectoryNode*>(self->find(flags, searchPath, delimiter));
}

PathDirectoryNode* PathDirectory_Find(PathDirectory* pd, int flags,
    const char* searchPath)
{
    SELF(pd);
    return reinterpret_cast<PathDirectoryNode*>(self->find(flags, searchPath));
}

ushort PathDirectory_HashPathFragment2(const char* path, size_t len, char delimiter)
{
    return de::PathDirectory::hashPathFragment(path, len, delimiter);
}

ushort PathDirectory_HashPathFragment(const char* path, size_t len)
{
    return de::PathDirectory::hashPathFragment(path, len);
}

#if _DEBUG
void PathDirectory_DebugPrint(PathDirectory* pd, char delimiter)
{
    if(!pd) return;
    de::PathDirectory::debugPrint(*(TOINTERNAL(pd)), delimiter);
}

void PathDirectory_DebugPrintHashDistribution(PathDirectory* pd)
{
    if(!pd) return;
    de::PathDirectory::debugPrintHashDistribution(*(TOINTERNAL(pd)));
}
#endif<|MERGE_RESOLUTION|>--- conflicted
+++ resolved
@@ -1097,11 +1097,6 @@
     ushort hash, PathDirectoryNodeType type, int flags, PathDirectoryNode* parent_,
     int (*callback) (PathDirectoryNode* node, void* parameters), void* parameters)
 {
-<<<<<<< HEAD
-    if(!pd) return 0;
-
-=======
->>>>>>> 99ed2979
     int result = 0;
     SELF(pd);
 
