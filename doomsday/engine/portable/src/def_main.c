--- conflicted
+++ resolved
@@ -331,41 +331,18 @@
 
 acfnptr_t Def_GetActionPtr(const char* name)
 {
-<<<<<<< HEAD
     if(!name || !name[0])
         return 0;
 
     if(DD_IsNullGameInfo(DD_GameInfo()))
         return 0;
-=======
-    // Action links are provided by the Game, who owns the actual action functions.
-    actionlink_t* link = (actionlink_t*) gx.GetVariable(DD_ACTION_LINK);
-
-    if(!link)
-    {
-        Con_Error("GetActionPtr: Game DLL doesn't have an action function link table.\n");
-    }
-
-    if(!name || !name[0])
-        return 0;
-
-    for(; link->name; link++)
-        if(!stricmp(name, link->name))
-            return link->func;
-
-    // The engine provides a couple of simple action functions.
-    /*if(!stricmp(name, "A_ExecuteCommand"))
-       return A_ExecuteCommand;
-       if(!stricmp(name, "A_ExecuteCommandPSpr"))
-       return A_ExecuteCommandPSpr; */
->>>>>>> 9223b60e
 
     // Action links are provided by the game, who owns the actual action functions.
     { actionlink_t* link;
     if((link = (actionlink_t*) gx.GetVariable(DD_ACTION_LINK)))
     {
         for(; link->name; link++)
-            if(!strcmp(name, link->name))
+            if(!stricmp(name, link->name))
                 return link->func;
     }}
     return 0;
