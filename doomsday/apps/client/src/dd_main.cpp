/** @file dd_main.cpp  Engine core.
 *
 * @todo Much of this should be refactored and merged into the App classes.
 * @todo The rest should be split into smaller, perhaps domain-specific files.
 *
 * @authors Copyright © 2003-2014 Jaakko Keränen <jaakko.keranen@iki.fi>
 * @authors Copyright © 2005-2015 Daniel Swanson <danij@dengine.net>
 * @authors Copyright © 2006-2007 Jamie Jones <jamie_jones_au@yahoo.com.au>
 *
 * @par License
 * GPL: http://www.gnu.org/licenses/gpl.html
 *
 * <small>This program is free software; you can redistribute it and/or modify
 * it under the terms of the GNU General Public License as published by the
 * Free Software Foundation; either version 2 of the License, or (at your
 * option) any later version. This program is distributed in the hope that it
 * will be useful, but WITHOUT ANY WARRANTY; without even the implied warranty
 * of MERCHANTABILITY or FITNESS FOR A PARTICULAR PURPOSE. See the GNU General
 * Public License for more details. You should have received a copy of the GNU
 * General Public License along with this program; if not, write to the Free
 * Software Foundation, Inc., 51 Franklin St, Fifth Floor, Boston, MA
 * 02110-1301 USA</small>
 */

#define DENG_NO_API_MACROS_BASE // functions defined here

#include "de_platform.h"
#include "dd_main.h"

#ifdef WIN32
#  define _WIN32_DCOM
#  include <objbase.h>
#endif
#include <cstring>
#ifdef UNIX
#  include <ctype.h>
#endif

#include <QStringList>
#include <de/charsymbols.h>
#include <de/concurrency.h>
#include <de/findfile.h>
#include <de/memoryzone.h>
#include <de/memory.h>
#include <de/timer.h>
#include <de/ArrayValue>
#include <de/DictionaryValue>
#include <de/game/Session>
#include <de/Log>
#include <de/NativePath>
#ifdef __CLIENT__
#  include <de/DisplayMode>
#endif
#include <doomsday/console/alias.h>
#include <doomsday/console/cmd.h>
#include <doomsday/console/exec.h>
#include <doomsday/console/var.h>
#include <doomsday/filesys/fs_main.h>
#include <doomsday/filesys/fs_util.h>
#include <doomsday/filesys/sys_direc.h>
#include <doomsday/resource/manifest.h>
#include <doomsday/help.h>
#include <doomsday/paths.h>
#include <doomsday/library.h>

#ifdef __CLIENT__
#  include "clientapp.h"
#endif
#ifdef __SERVER__
#  include "serverapp.h"
#endif
#include "dd_loop.h"
#include "def_main.h"
#include "busyrunner.h"
#include "con_config.h"
#include "sys_system.h"
#include "edit_bias.h"
#include "gl/svg.h"

#include "world/worldsystem.h"
#include "world/entitydef.h"
#include "world/map.h"
#include "world/p_players.h"

#include "ui/infine/infinesystem.h"
#include "ui/nativeui.h"
#include "ui/progress.h"

#ifdef __CLIENT__
#  include "client/cl_def.h"
#  include "client/cl_infine.h"

#  include "gl/gl_main.h"
#  include "gl/gl_defer.h"
#  include "gl/gl_texmanager.h"

#  include "network/net_demo.h"

#  include "render/rend_main.h"
#  include "render/cameralensfx.h"
#  include "render/r_draw.h" // R_InitViewWindow
#  include "render/r_main.h" // pspOffset
#  include "render/rend_font.h"
#  include "render/rend_particle.h" // Rend_ParticleLoadSystemTextures
#  include "render/vr.h"

#  include "Contact"
#  include "MaterialAnimator"
#  include "Sector"

#  include "ui/ui_main.h"
#  include "ui/busyvisual.h"
#  include "ui/sys_input.h"
#  include "ui/widgets/taskbarwidget.h"

#  include "updater.h"
#  include "updater/downloaddialog.h"
#endif
#ifdef __SERVER__
#  include "network/net_main.h"

#  include "server/sv_def.h"
#  include "server/sv_pool.h"
#endif

using namespace de;

class ZipFileType : public de::NativeFileType
{
public:
    ZipFileType() : NativeFileType("FT_ZIP", RC_PACKAGE)
    {
        addKnownExtension(".pk3");
        addKnownExtension(".zip");
    }

    File1 *interpret(FileHandle &hndl, String path, FileInfo const &info) const
    {
        if(Zip::recognise(hndl))
        {
            LOG_AS("ZipFileType");
            LOG_RES_VERBOSE("Interpreted \"" + NativePath(path).pretty() + "\"");
            return new Zip(hndl, path, info);
        }
        return nullptr;
    }
};

class WadFileType : public de::NativeFileType
{
public:
    WadFileType() : NativeFileType("FT_WAD", RC_PACKAGE)
    {
        addKnownExtension(".wad");
    }

    File1 *interpret(FileHandle &hndl, String path, FileInfo const &info) const
    {
        if(Wad::recognise(hndl))
        {
            LOG_AS("WadFileType");
            LOG_RES_VERBOSE("Interpreted \"" + NativePath(path).pretty() + "\"");
            return new Wad(hndl, path, info);
        }
        return nullptr;
    }
};

static void consoleRegister();
static void initPathMappings();
static dint DD_StartupWorker(void *context);
static dint DD_DummyWorker(void *context);
static void DD_AutoLoad();

dint isDedicated;
dint verbose;                      ///< For debug messages (-verbose).
dint gameDataFormat;               ///< Game-specific data format identifier/selector.
#ifdef __CLIENT__
dint symbolicEchoMode = false;     ///< @note Mutable via public API.
#endif

static char *startupFiles = (char *) "";  ///< List of file names, whitespace seperating (written to .cfg).

static void registerResourceFileTypes()
{
    FileType *ftype;

    //
    // Packages types:
    //
    ResourceClass &packageClass = App_ResourceClass("RC_PACKAGE");

    ftype = new ZipFileType();
    packageClass.addFileType(ftype);
    DD_AddFileType(*ftype);

    ftype = new WadFileType();
    packageClass.addFileType(ftype);
    DD_AddFileType(*ftype);

    ftype = new FileType("FT_LMP", RC_PACKAGE);  ///< Treat lumps as packages so they are mapped to $App.DataPath.
    ftype->addKnownExtension(".lmp");
    DD_AddFileType(*ftype);
    /// @todo ftype leaks. -jk

    //
    // Definition fileTypes:
    //
    ftype = new FileType("FT_DED", RC_DEFINITION);
    ftype->addKnownExtension(".ded");
    App_ResourceClass("RC_DEFINITION").addFileType(ftype);
    DD_AddFileType(*ftype);

    //
    // Graphic fileTypes:
    //
    ResourceClass &graphicClass = App_ResourceClass("RC_GRAPHIC");

    ftype = new FileType("FT_PNG", RC_GRAPHIC);
    ftype->addKnownExtension(".png");
    graphicClass.addFileType(ftype);
    DD_AddFileType(*ftype);

    ftype = new FileType("FT_TGA", RC_GRAPHIC);
    ftype->addKnownExtension(".tga");
    graphicClass.addFileType(ftype);
    DD_AddFileType(*ftype);

    ftype = new FileType("FT_JPG", RC_GRAPHIC);
    ftype->addKnownExtension(".jpg");
    graphicClass.addFileType(ftype);
    DD_AddFileType(*ftype);

    ftype = new FileType("FT_PCX", RC_GRAPHIC);
    ftype->addKnownExtension(".pcx");
    graphicClass.addFileType(ftype);
    DD_AddFileType(*ftype);

    //
    // Model fileTypes:
    //
    ResourceClass &modelClass = App_ResourceClass("RC_MODEL");

    ftype = new FileType("FT_DMD", RC_MODEL);
    ftype->addKnownExtension(".dmd");
    modelClass.addFileType(ftype);
    DD_AddFileType(*ftype);

    ftype = new FileType("FT_MD2", RC_MODEL);
    ftype->addKnownExtension(".md2");
    modelClass.addFileType(ftype);
    DD_AddFileType(*ftype);

    //
    // Sound fileTypes:
    //
    ftype = new FileType("FT_WAV", RC_SOUND);
    ftype->addKnownExtension(".wav");
    App_ResourceClass("RC_SOUND").addFileType(ftype);
    DD_AddFileType(*ftype);

    //
    // Music fileTypes:
    //
    ResourceClass &musicClass = App_ResourceClass("RC_MUSIC");

    ftype = new FileType("FT_OGG", RC_MUSIC);
    ftype->addKnownExtension(".ogg");
    musicClass.addFileType(ftype);
    DD_AddFileType(*ftype);

    ftype = new FileType("FT_MP3", RC_MUSIC);
    ftype->addKnownExtension(".mp3");
    musicClass.addFileType(ftype);
    DD_AddFileType(*ftype);

    ftype = new FileType("FT_MOD", RC_MUSIC);
    ftype->addKnownExtension(".mod");
    musicClass.addFileType(ftype);
    DD_AddFileType(*ftype);

    ftype = new FileType("FT_MID", RC_MUSIC);
    ftype->addKnownExtension(".mid");
    musicClass.addFileType(ftype);
    DD_AddFileType(*ftype);

    //
    // Font fileTypes:
    //
    ftype = new FileType("FT_DFN", RC_FONT);
    ftype->addKnownExtension(".dfn");
    App_ResourceClass("RC_FONT").addFileType(ftype);
    DD_AddFileType(*ftype);

    //
    // Misc fileTypes:
    //
    ftype = new FileType("FT_DEH", RC_PACKAGE);  ///< Treat DeHackEd patches as packages so they are mapped to $App.DataPath.
    ftype->addKnownExtension(".deh");
    DD_AddFileType(*ftype);
    /// @todo ftype leaks. -jk
}

static void createPackagesScheme()
{
    FS1::Scheme &scheme = App_FileSystem().createScheme("Packages");

    //
    // Add default search paths.
    //
    // Note that the order here defines the order in which these paths are searched
    // thus paths must be added in priority order (newer paths have priority).
    //

#ifdef UNIX
    // There may be an iwaddir specified in a system-level config file.
    filename_t fn;
    if(UnixInfo_GetConfigValue("paths", "iwaddir", fn, FILENAME_T_MAXLEN))
    {
        NativePath path = de::App::commandLine().startupPath() / fn;
        scheme.addSearchPath(SearchPath(de::Uri::fromNativeDirPath(path), SearchPath::NoDescend));
        LOG_RES_NOTE("Using paths.iwaddir: %s") << path.pretty();
    }
#endif

    // Add paths to games bought with/using Steam.
    if(!CommandLine_Check("-nosteamapps"))
    {
        NativePath steamBase = Sys_SteamBasePath();
        if(!steamBase.isEmpty())
        {
            NativePath steamPath = steamBase / "SteamApps/common/";
            LOG_RES_NOTE("Using SteamApps path: %s") << steamPath.pretty();

            static String const appDirs[] =
            {
                "doom 2/base",
                "final doom/base",
                "heretic shadow of the serpent riders/base",
                "hexen/base",
                "hexen deathkings of the dark citadel/base",
                "ultimate doom/base",
                "DOOM 3 BFG Edition/base/wads",
                ""
            };
            for(dint i = 0; !appDirs[i].isEmpty(); ++i)
            {
                scheme.addSearchPath(SearchPath(de::Uri::fromNativeDirPath(steamPath / appDirs[i]),
                                                SearchPath::NoDescend));
            }
        }
    }

    // Add the path from the DOOMWADDIR environment variable.
    if(!CommandLine_Check("-nodoomwaddir") && getenv("DOOMWADDIR"))
    {
        NativePath path = App::commandLine().startupPath() / getenv("DOOMWADDIR");
        scheme.addSearchPath(SearchPath(de::Uri::fromNativeDirPath(path), SearchPath::NoDescend));
        LOG_RES_NOTE("Using DOOMWADDIR: %s") << path.pretty();
    }

    // Add any paths from the DOOMWADPATH environment variable.
    if(!CommandLine_Check("-nodoomwadpath") && getenv("DOOMWADPATH"))
    {
#if WIN32
#  define SEP_CHAR      ';'
#else
#  define SEP_CHAR      ':'
#endif

        QStringList allPaths = String(getenv("DOOMWADPATH")).split(SEP_CHAR, String::SkipEmptyParts);
        for(dint i = allPaths.count(); i--> 0; )
        {
            NativePath path = App::commandLine().startupPath() / allPaths[i];
            scheme.addSearchPath(SearchPath(de::Uri::fromNativeDirPath(path), SearchPath::NoDescend));
            LOG_RES_NOTE("Using DOOMWADPATH: %s") << path.pretty();
        }

#undef SEP_CHAR
    }

    scheme.addSearchPath(SearchPath(de::Uri("$(App.DataPath)/", RC_NULL), SearchPath::NoDescend));
    scheme.addSearchPath(SearchPath(de::Uri("$(App.DataPath)/$(GamePlugin.Name)/", RC_NULL), SearchPath::NoDescend));
}

void DD_CreateFileSystemSchemes()
{
    dint const schemedef_max_searchpaths = 5;
    struct schemedef_s {
        char const *name;
        char const *optOverridePath;
        char const *optFallbackPath;
        FS1::Scheme::Flags flags;
        SearchPath::Flags searchPathFlags;
        /// Priority is right to left.
        char const *searchPaths[schemedef_max_searchpaths];
    } defs[] = {
        { "Defs",         nullptr,           nullptr,     FS1::Scheme::Flag(0), 0,
            { "$(App.DefsPath)/", "$(App.DefsPath)/$(GamePlugin.Name)/", "$(App.DefsPath)/$(GamePlugin.Name)/$(Game.IdentityKey)/" }
        },
        { "Graphics",     "-gfxdir2",     "-gfxdir",      FS1::Scheme::Flag(0), 0,
            { "$(App.DataPath)/graphics/" }
        },
        { "Models",       "-modeldir2",   "-modeldir",    FS1::Scheme::MappedInPackages, 0,
            { "$(App.DataPath)/$(GamePlugin.Name)/models/", "$(App.DataPath)/$(GamePlugin.Name)/models/$(Game.IdentityKey)/" }
        },
        { "Sfx",          "-sfxdir2",     "-sfxdir",      FS1::Scheme::MappedInPackages, SearchPath::NoDescend,
            { "$(App.DataPath)/$(GamePlugin.Name)/sfx/", "$(App.DataPath)/$(GamePlugin.Name)/sfx/$(Game.IdentityKey)/" }
        },
        { "Music",        "-musdir2",     "-musdir",      FS1::Scheme::MappedInPackages, SearchPath::NoDescend,
            { "$(App.DataPath)/$(GamePlugin.Name)/music/", "$(App.DataPath)/$(GamePlugin.Name)/music/$(Game.IdentityKey)/" }
        },
        { "Textures",     "-texdir2",     "-texdir",      FS1::Scheme::MappedInPackages, SearchPath::NoDescend,
            { "$(App.DataPath)/$(GamePlugin.Name)/textures/", "$(App.DataPath)/$(GamePlugin.Name)/textures/$(Game.IdentityKey)/" }
        },
        { "Flats",        "-flatdir2",    "-flatdir",     FS1::Scheme::MappedInPackages, SearchPath::NoDescend,
            { "$(App.DataPath)/$(GamePlugin.Name)/flats/", "$(App.DataPath)/$(GamePlugin.Name)/flats/$(Game.IdentityKey)/" }
        },
        { "Patches",      "-patdir2",     "-patdir",      FS1::Scheme::MappedInPackages, SearchPath::NoDescend,
            { "$(App.DataPath)/$(GamePlugin.Name)/patches/", "$(App.DataPath)/$(GamePlugin.Name)/patches/$(Game.IdentityKey)/" }
        },
        { "LightMaps",    "-lmdir2",      "-lmdir",       FS1::Scheme::MappedInPackages, 0,
            { "$(App.DataPath)/$(GamePlugin.Name)/lightmaps/" }
        },
        { "Fonts",        "-fontdir2",    "-fontdir",     FS1::Scheme::MappedInPackages, SearchPath::NoDescend,
            { "$(App.DataPath)/fonts/", "$(App.DataPath)/$(GamePlugin.Name)/fonts/", "$(App.DataPath)/$(GamePlugin.Name)/fonts/$(Game.IdentityKey)/" }
        }
    };

    createPackagesScheme();

    // Setup the rest...
    for(schemedef_s const &def : defs)
    {
        FS1::Scheme &scheme = App_FileSystem().createScheme(def.name, def.flags);

        dint searchPathCount = 0;
        while(def.searchPaths[searchPathCount] && ++searchPathCount < schemedef_max_searchpaths)
        {}

        for(dint i = 0; i < searchPathCount; ++i)
        {
            scheme.addSearchPath(SearchPath(de::Uri(def.searchPaths[i], RC_NULL), def.searchPathFlags));
        }

        if(def.optOverridePath && CommandLine_CheckWith(def.optOverridePath, 1))
        {
            NativePath path = NativePath(CommandLine_NextAsPath());
            scheme.addSearchPath(SearchPath(de::Uri::fromNativeDirPath(path), def.searchPathFlags), FS1::OverridePaths);
            path = path / "$(Game.IdentityKey)";
            scheme.addSearchPath(SearchPath(de::Uri::fromNativeDirPath(path), def.searchPathFlags), FS1::OverridePaths);
        }

        if(def.optFallbackPath && CommandLine_CheckWith(def.optFallbackPath, 1))
        {
            NativePath path = NativePath(CommandLine_NextAsPath());
            scheme.addSearchPath(SearchPath(de::Uri::fromNativeDirPath(path), def.searchPathFlags), FS1::FallbackPaths);
        }
    }
}

void App_Error(char const *error, ...)
{
    static bool errorInProgress = false;

    LogBuffer_Flush();

    char buff[2048], err[256];
    va_list argptr;

#ifdef __CLIENT__
    ClientWindow::main().canvas().trapMouse(false);
#endif

    // Already in an error?
    if(errorInProgress)
    {
#ifdef __CLIENT__
        DisplayMode_Shutdown();
#endif

        va_start(argptr, error);
        dd_vsnprintf(buff, sizeof(buff), error, argptr);
        va_end(argptr);

#ifdef __CLIENT__
        if(!ClientApp::busyRunner().inWorkerThread())
        {
            Sys_MessageBox(MBT_ERROR, DOOMSDAY_NICENAME, buff, 0);
        }
#endif

        // Exit immediately, lest we go into an infinite loop.
        exit(1);
    }

    // We've experienced a fatal error; program will be shut down.
    errorInProgress = true;

    // Get back to the directory we started from.
    Dir_SetCurrent(DD_RuntimePath());

    va_start(argptr, error);
    dd_vsnprintf(err, sizeof(err), error, argptr);
    va_end(argptr);

    LOG_CRITICAL("") << err;
    LogBuffer_Flush();

    strcpy(buff, "");
    strcat(buff, "\n");
    strcat(buff, err);

    if(BusyMode_Active())
    {
        DoomsdayApp::app().busyMode().abort(buff);

#ifdef __CLIENT__
        if(ClientApp::busyRunner().inWorkerThread())
        {
            // We should not continue to execute the worker any more.
            // The thread will be terminated imminently.
            forever Thread_Sleep(10000);
        }
#endif
    }
    else
    {
        App_AbnormalShutdown(buff);
    }
}

void App_AbnormalShutdown(char const *message)
{
#ifdef __CLIENT__
    // This is a crash landing, better be safe than sorry.
    DoomsdayApp::app().busyMode().setTaskRunner(nullptr);
#endif

    Sys_Shutdown();

#ifdef __CLIENT__
    DisplayMode_Shutdown();
    DENG2_GUI_APP->loop().pause();

    // This is an abnormal shutdown, we cannot continue drawing any of the
    // windows. (Alternatively could hide/disable drawing of the windows.) Note
    // that the app's event loop is running normally while we show the native
    // message box below -- if the app windows are not hidden/closed, they might
    // receive draw events.
    ClientApp::windowSystem().closeAll();
#endif

    if(message) // Only show if a message given.
    {
        // Make sure all the buffered stuff goes into the file.
        LogBuffer_Flush();

        /// @todo Get the actual output filename (might be a custom one).
        Sys_MessageBoxWithDetailsFromFile(MBT_ERROR, DOOMSDAY_NICENAME, message,
                                          "See Details for complete message log contents.",
                                          LogBuffer::get().outputFile().toUtf8());
    }

    //Sys_Shutdown();
    DD_Shutdown();

    // Get outta here.
    exit(1);
}

<<<<<<< HEAD
=======
::audio::System &App_AudioSystem()
{
    if(App::appExists())
    {
#ifdef __CLIENT__
        if(ClientApp::hasAudioSystem())
        {
            return ClientApp::audioSystem();
        }
#endif
#ifdef __SERVER__
        return ServerApp::audioSystem();
#endif
    }
    throw Error("App_AudioSystem", "App not yet initialized");
}

>>>>>>> 74fdc980
ResourceSystem &App_ResourceSystem()
{
    return static_cast<ResourceSystem &>(res::System::get());
}

WorldSystem &App_WorldSystem()
{
    return static_cast<WorldSystem &>(world::System::get());
}

InFineSystem &App_InFineSystem()
{
    if(App::appExists())
    {
#ifdef __CLIENT__
        return ClientApp::infineSystem();
#endif
#ifdef __SERVER__
        return ServerApp::infineSystem();
#endif
    }
    throw Error("App_InFineSystem", "App not yet initialized");
}

static File1 *tryLoadFile(de::Uri const &path, size_t baseOffset = 0);

static void parseStartupFilePathsAndAddFiles(char const *pathString)
{
    static char const *ATWSEPS = ",; \t";

    if(!pathString || !pathString[0]) return;

    size_t len = strlen(pathString);
    char *buffer = (char *) M_Malloc(len + 1);

    strcpy(buffer, pathString);
    char *token = strtok(buffer, ATWSEPS);
    while(token)
    {
        tryLoadFile(de::Uri(token, RC_NULL));
        token = strtok(nullptr, ATWSEPS);
    }
    M_Free(buffer);
}

#undef Con_Open
void Con_Open(dint yes)
{
#ifdef __CLIENT__
    if(yes)
    {
        ClientWindow &win = ClientWindow::main();
        win.taskBar().open();
        win.root().setFocus(&win.console().commandLine());
    }
    else
    {
        ClientWindow::main().console().closeLog();
    }
#endif

#ifdef __SERVER__
    DENG2_UNUSED(yes);
#endif
}

#ifdef __CLIENT__

/**
 * Console command to open/close the console prompt.
 */
D_CMD(OpenClose)
{
    DENG2_UNUSED2(src, argc);

    if(!stricmp(argv[0], "conopen"))
    {
        Con_Open(true);
    }
    else if(!stricmp(argv[0], "conclose"))
    {
        Con_Open(false);
    }
    else
    {
        Con_Open(!ClientWindow::main().console().isLogOpen());
    }
    return true;
}

D_CMD(TaskBar)
{
    DENG2_UNUSED3(src, argc, argv);

    ClientWindow &win = ClientWindow::main();
    if(!win.taskBar().isOpen() || !win.console().commandLine().hasFocus())
    {
        win.taskBar().open();
        win.console().focusOnCommandLine();
    }
    else
    {
        win.taskBar().close();
    }
    return true;
}

D_CMD(Tutorial)
{
    DENG2_UNUSED3(src, argc, argv);
    ClientWindow::main().taskBar().showTutorial();
    return true;
}

#endif // __CLIENT__

/**
 * Find all game data file paths in the auto directory with the extensions
 * wad, lmp, pk3, zip and deh.
 *
 * @param found  List of paths to be populated.
 *
 * @return  Number of paths added to @a found.
 */
static dint findAllGameDataPaths(FS1::PathList &found)
{
    static String const extensions[] = {
        "wad", "lmp", "pk3", "zip", "deh"
#ifdef UNIX
        "WAD", "LMP", "PK3", "ZIP", "DEH" // upper case alternatives
#endif
    };
    dint const numFoundSoFar = found.count();
    for(String const &ext : extensions)
    {
        DENG2_ASSERT(!ext.isEmpty());
        String const searchPath = de::Uri(Path("$(App.DataPath)/$(GamePlugin.Name)/auto/*." + ext)).resolved();
        App_FileSystem().findAllPaths(searchPath, 0, found);
    }
    return found.count() - numFoundSoFar;
}

/**
 * Find and try to load all game data file paths in auto directory.
 *
 * @return Number of new files that were loaded.
 */
static dint loadFilesFromDataGameAuto()
{
    FS1::PathList found;
    findAllGameDataPaths(found);

    dint numLoaded = 0;
    DENG2_FOR_EACH_CONST(FS1::PathList, i, found)
    {
        // Ignore directories.
        if(i->attrib & A_SUBDIR) continue;

        if(tryLoadFile(de::Uri(i->path, RC_NULL)))
        {
            numLoaded += 1;
        }
    }
    return numLoaded;
}

static void loadResource(ResourceManifest &manifest)
{
    DENG2_ASSERT(manifest.resourceClass() == RC_PACKAGE);

    de::Uri path(manifest.resolvedPath(false/*do not locate resource*/), RC_NULL);
    if(path.isEmpty()) return;

    if(File1 *file = tryLoadFile(path))
    {
        // Mark this as an original game resource.
        file->setCustom(false);

        // Print the 'CRC' number of IWADs, so they can be identified.
        if(Wad *wad = file->maybeAs<Wad>())
        {
            LOG_RES_MSG("IWAD identification: %08x") << wad->calculateCRC();
        }
    }
}

struct ddgamechange_params_t
{
    /// @c true iff caller (i.e., App_ChangeGame) initiated busy mode.
    dd_bool initiatedBusyMode;
};

static dint DD_BeginGameChangeWorker(void *context)
{
    ddgamechange_params_t &parms = *static_cast<ddgamechange_params_t *>(context);

    Map::initDummies();
    P_InitMapEntityDefs();

    if(parms.initiatedBusyMode)
    {
        Con_SetProgress(200);
    }

    return 0;
}

static dint DD_LoadGameStartupResourcesWorker(void *context)
{
    ddgamechange_params_t &parms = *static_cast<ddgamechange_params_t *>(context);

    // Reset file Ids so previously seen files can be processed again.
    App_FileSystem().resetFileIds();
    initPathMappings();
    App_FileSystem().resetAllSchemes();

    if(parms.initiatedBusyMode)
    {
        Con_SetProgress(50);
    }

    if(App_GameLoaded())
    {
        // Create default Auto mappings in the runtime directory.

        // Data class resources.
        App_FileSystem().addPathMapping("auto/", de::Uri("$(App.DataPath)/$(GamePlugin.Name)/auto/", RC_NULL).resolved());

        // Definition class resources.
        App_FileSystem().addPathMapping("auto/", de::Uri("$(App.DefsPath)/$(GamePlugin.Name)/auto/", RC_NULL).resolved());
    }

    /**
     * Open all the files, load headers, count lumps, etc, etc...
     * @note  Duplicate processing of the same file is automatically guarded
     *        against by the virtual file system layer.
     */
    GameManifests const &gameManifests = App_CurrentGame().manifests();
    dint const numPackages = gameManifests.count(RC_PACKAGE);
    if(numPackages)
    {
        LOG_RES_MSG("Loading game resources") << (verbose >= 1? ":" : "...");

        dint packageIdx = 0;
        for(GameManifests::const_iterator i = gameManifests.find(RC_PACKAGE);
            i != gameManifests.end() && i.key() == RC_PACKAGE; ++i, ++packageIdx)
        {
            loadResource(**i);

            // Update our progress.
            if(parms.initiatedBusyMode)
            {
                Con_SetProgress((packageIdx + 1) * (200 - 50) / numPackages - 1);
            }
        }
    }

    if(parms.initiatedBusyMode)
    {
        Con_SetProgress(200);
    }

    return 0;
}

static dint addListFiles(QStringList const &list, FileType const &ftype)
{
    dint numAdded = 0;
    foreach(QString const &path, list)
    {
        if(&ftype != &DD_GuessFileTypeFromFileName(path))
        {
            continue;
        }

        if(tryLoadFile(de::Uri(path, RC_NULL)))
        {
            numAdded += 1;
        }
    }
    return numAdded;
}

/**
 * (Re-)Initialize the VFS path mappings.
 */
static void initPathMappings()
{
    App_FileSystem().clearPathMappings();

    if(DD_IsShuttingDown()) return;

    // Create virtual directory mappings by processing all -vdmap options.
    dint argC = CommandLine_Count();
    for(dint i = 0; i < argC; ++i)
    {
        if(strnicmp("-vdmap", CommandLine_At(i), 6))
        {
            continue;
        }

        if(i < argC - 1 && !CommandLine_IsOption(i + 1) && !CommandLine_IsOption(i + 2))
        {
            String source      = NativePath(CommandLine_PathAt(i + 1)).expand().withSeparators('/');
            String destination = NativePath(CommandLine_PathAt(i + 2)).expand().withSeparators('/');
            App_FileSystem().addPathMapping(source, destination);
            i += 2;
        }
    }
}

/// Skip all whitespace except newlines.
static inline char const *skipSpace(char const *ptr)
{
    DENG2_ASSERT(ptr != 0);
    while(*ptr && *ptr != '\n' && isspace(*ptr))
    { ptr++; }
    return ptr;
}

static bool parsePathLumpMapping(char lumpName[9/*LUMPNAME_T_MAXLEN*/], ddstring_t *path, char const *buffer)
{
    DENG2_ASSERT(lumpName != 0 && path != 0);

    // Find the start of the lump name.
    char const *ptr = skipSpace(buffer);

    // Just whitespace?
    if(!*ptr || *ptr == '\n') return false;

    // Find the end of the lump name.
    char const *end = (char const *)M_FindWhite((char *)ptr);
    if(!*end || *end == '\n') return false;

    size_t len = end - ptr;
    // Invalid lump name?
    if(len > 8) return false;

    memset(lumpName, 0, 9/*LUMPNAME_T_MAXLEN*/);
    strncpy(lumpName, ptr, len);
    strupr(lumpName);

    // Find the start of the file path.
    ptr = skipSpace(end);
    if(!*ptr || *ptr == '\n') return false; // Missing file path.

    // We're at the file path.
    Str_Set(path, ptr);
    // Get rid of any extra whitespace on the end.
    Str_StripRight(path);
    F_FixSlashes(path, path);
    return true;
}

/**
 * <pre> LUMPNAM0 \\Path\\In\\The\\Base.ext
 * LUMPNAM1 Path\\In\\The\\RuntimeDir.ext
 *  :</pre>
 */
static bool parsePathLumpMappings(char const *buffer)
{
    DENG2_ASSERT(buffer != 0);

    bool successful = false;
    ddstring_t path; Str_Init(&path);
    ddstring_t line; Str_Init(&line);

    char const *ch = buffer;
    char lumpName[9/*LUMPNAME_T_MAXLEN*/];
    do
    {
        ch = Str_GetLine(&line, ch);
        if(!parsePathLumpMapping(lumpName, &path, Str_Text(&line)))
        {
            // Failure parsing the mapping.
            // Ignore errors in individual mappings and continue parsing.
            //goto parseEnded;
        }
        else
        {
            String destination = NativePath(Str_Text(&path)).expand().withSeparators('/');
            App_FileSystem().addPathLumpMapping(lumpName, destination);
        }
    } while(*ch);

    // Success.
    successful = true;

//parseEnded:
    Str_Free(&line);
    Str_Free(&path);
    return successful;
}

/**
 * (Re-)Initialize the path => lump mappings.
 * @note Should be called after WADs have been processed.
 */
static void initPathLumpMappings()
{
    // Free old paths, if any.
    App_FileSystem().clearPathLumpMappings();

    if(DD_IsShuttingDown()) return;

    size_t bufSize = 0;
    uint8_t *buf = 0;

    // Add the contents of all DD_DIREC lumps.
    /// @todo fixme: Enforce scope to the containing package!
    LumpIndex const &lumpIndex = App_FileSystem().nameIndex();
    LumpIndex::FoundIndices foundDirecs;
    lumpIndex.findAll("DD_DIREC.lmp", foundDirecs);
    DENG2_FOR_EACH_CONST(LumpIndex::FoundIndices, i, foundDirecs) // in load order
    {
        File1 &lump          = lumpIndex[*i];
        FileInfo const &lumpInfo = lump.info();

        // Make a copy of it so we can ensure it ends in a null.
        if(bufSize < lumpInfo.size + 1)
        {
            bufSize = lumpInfo.size + 1;
            buf = (uint8_t *) M_Realloc(buf, bufSize);
        }

        lump.read(buf, 0, lumpInfo.size);
        buf[lumpInfo.size] = 0;
        parsePathLumpMappings(reinterpret_cast<char const *>(buf));
    }

    M_Free(buf);
}

static dint DD_LoadAddonResourcesWorker(void *context)
{
    ddgamechange_params_t &parms = *static_cast<ddgamechange_params_t *>(context);

    /**
     * Add additional game-startup files.
     * @note These must take precedence over Auto but not game-resource files.
     */
    if(startupFiles && startupFiles[0])
    {
        parseStartupFilePathsAndAddFiles(startupFiles);
    }

    if(parms.initiatedBusyMode)
    {
        Con_SetProgress(50);
    }

    if(App_GameLoaded())
    {
        /**
         * Phase 3: Add real files from the Auto directory.
         */
        game::Session::Profile &prof = game::Session::profile();

        FS1::PathList found;
        findAllGameDataPaths(found);
        DENG2_FOR_EACH_CONST(FS1::PathList, i, found)
        {
            // Ignore directories.
            if(i->attrib & A_SUBDIR) continue;

            /// @todo Is expansion of symbolics still necessary here?
            prof.resourceFiles << NativePath(i->path).expand().withSeparators('/');
        }

        if(!prof.resourceFiles.isEmpty())
        {
            // First ZIPs then WADs (they may contain WAD files).
            addListFiles(prof.resourceFiles, DD_FileTypeByName("FT_ZIP"));
            addListFiles(prof.resourceFiles, DD_FileTypeByName("FT_WAD"));
        }

        // Final autoload round.
        DD_AutoLoad();
    }

    if(parms.initiatedBusyMode)
    {
        Con_SetProgress(180);
    }

    initPathLumpMappings();

    // Re-initialize the resource locator as there are now new resources to be found
    // on existing search paths (probably that is).
    App_FileSystem().resetAllSchemes();

    if(parms.initiatedBusyMode)
    {
        Con_SetProgress(200);
    }

    return 0;
}

static dint DD_ActivateGameWorker(void *context)
{
    ddgamechange_params_t &parms = *static_cast<ddgamechange_params_t *>(context);

    auto &plugins = DoomsdayApp::plugins();
    ResourceSystem &resSys = App_ResourceSystem();

    // Some resources types are located prior to initializing the game.
    resSys.initTextures();
    resSys.textureScheme("Lightmaps").clear();
    resSys.textureScheme("Flaremaps").clear();
    resSys.initMapManifests();

    if(parms.initiatedBusyMode)
    {
        Con_SetProgress(50);
    }

    // Now that resources have been located we can begin to initialize the game.
    if(App_GameLoaded())
    {
        // Any game initialization hooks?
        plugins.callAllHooks(HOOK_GAME_INIT);

        if(gx.PreInit)
        {
            DENG2_ASSERT(App_CurrentGame().pluginId() != 0);

            plugins.setActivePluginId(App_CurrentGame().pluginId());
            gx.PreInit(App_Games().id(App_CurrentGame()));
            plugins.setActivePluginId(0);
        }
    }

    if(parms.initiatedBusyMode)
    {
        Con_SetProgress(100);
    }

    if(App_GameLoaded())
    {
        // Parse the game's main config file.
        // If a custom top-level config is specified; let it override.
        Path configFile;
        if(CommandLine_CheckWith("-config", 1))
        {
            configFile = NativePath(CommandLine_NextAsPath()).withSeparators('/');
        }
        else
        {
            configFile = App_CurrentGame().mainConfig();
        }

        LOG_SCR_MSG("Parsing primary config \"%s\"...") << NativePath(configFile).pretty();
        Con_ParseCommands(configFile, CPCF_SET_DEFAULT | CPCF_ALLOW_SAVE_STATE);

#ifdef __CLIENT__
        // Apply default control bindings for this game.
        ClientApp::inputSystem().bindGameDefaults();

        // Read bindings for this game and merge with the working set.
        Con_ParseCommands(App_CurrentGame().bindingConfig(), CPCF_ALLOW_SAVE_BINDINGS);
#endif
    }

    if(parms.initiatedBusyMode)
    {
        Con_SetProgress(120);
    }

    Def_Read();

    if(parms.initiatedBusyMode)
    {
        Con_SetProgress(130);
    }

    resSys.initSprites(); // Fully initialize sprites.
#ifdef __CLIENT__
    resSys.initModels();
#endif

    Def_PostInit();

    DD_ReadGameHelp();

    // Reset the tictimer so than any fractional accumulation is not added to
    // the tic/game timer of the newly-loaded game.
    gameTime = 0;
    DD_ResetTimer();

#ifdef __CLIENT__
    // Make sure that the next frame does not use a filtered viewer.
    R_ResetViewer();
#endif

    // Init player values.
    DoomsdayApp::players().forAll([] (Player &plr)
    {
        plr.extraLight        = 0;
        plr.targetExtraLight  = 0;
        plr.extraLightCounter = 0;
        return LoopContinue;
    });

    if(gx.PostInit)
    {
        plugins.setActivePluginId(App_CurrentGame().pluginId());
        gx.PostInit();
        plugins.setActivePluginId(0);
    }

    if(parms.initiatedBusyMode)
    {
        Con_SetProgress(200);
    }

    return 0;
}

Games &App_Games()
{
    if(App::appExists())
    {
#ifdef __CLIENT__
        return ClientApp::games();
#endif
#ifdef __SERVER__
        return ServerApp::games();
#endif
    }
    throw Error("App_Games", "App not yet initialized");
}

void App_ClearGames()
{
    App_Games().clear();
    App::app().setGame(App_Games().nullGame());
}

static void populateGameInfo(GameInfo &info, Game &game)
{
    info.identityKey = AutoStr_FromTextStd(game.identityKey().toUtf8().constData());
    info.title       = AutoStr_FromTextStd(game.title().toUtf8().constData());
    info.author      = AutoStr_FromTextStd(game.author().toUtf8().constData());
}

/// @note Part of the Doomsday public API.
#undef DD_GameInfo
dd_bool DD_GameInfo(GameInfo *info)
{
    LOG_AS("DD_GameInfo");
    if(!info) return false;

    zapPtr(info);

    if(App_GameLoaded())
    {
        populateGameInfo(*info, App_CurrentGame());
        return true;
    }

    LOGDEV_WARNING("No game currently loaded");
    return false;
}

#undef DD_AddGameResource
void DD_AddGameResource(gameid_t gameId, resourceclassid_t classId, dint rflags,
    char const *names, void *params)
{
    if(!VALID_RESOURCECLASSID(classId))
        App_Error("DD_AddGameResource: Unknown resource class %i.", (dint)classId);

    if(!names || !names[0])
        App_Error("DD_AddGameResource: Invalid name argument.");

    // Construct and attach the new resource record.
    Game &game = App_Games().byId(gameId);
    ResourceManifest *manifest = new ResourceManifest(classId, rflags);
    game.addManifest(*manifest);

    // Add the name list to the resource record.
    QStringList nameList = String(names).split(";", QString::SkipEmptyParts);
    foreach(QString const &nameRef, nameList)
    {
        manifest->addName(nameRef);
    }

    if(params && classId == RC_PACKAGE)
    {
        // Add the identityKey list to the resource record.
        QStringList idKeys = String((char const *) params).split(";", QString::SkipEmptyParts);
        foreach(QString const &idKeyRef, idKeys)
        {
            manifest->addIdentityKey(idKeyRef);
        }
    }
}

#undef DD_DefineGame
gameid_t DD_DefineGame(GameDef const *def)
{
    LOG_AS("DD_DefineGame");
    if(!def) return 0; // Invalid id.

    // Game mode identity keys must be unique. Ensure that is the case.
    try
    {
        /*Game &game =*/ App_Games().byIdentityKey(def->identityKey);
        LOGDEV_WARNING("Ignored new game \"%s\", identity key '%s' already in use")
                << def->defaultTitle << def->identityKey;
        return 0; // Invalid id.
    }
    catch(Games::NotFoundError const &)
    {} // Ignore the error.

    Game *game = Game::fromDef(*def);
    if(!game) return 0; // Invalid def.

    // Add this game to our records.
    game->setPluginId(DoomsdayApp::plugins().activePluginId());
    App_Games().add(*game);
    return App_Games().id(*game);
}

#undef DD_GameIdForKey
gameid_t DD_GameIdForKey(char const *identityKey)
{
    try
    {
        return App_Games().id(App_Games().byIdentityKey(identityKey));
    }
    catch(Games::NotFoundError const &)
    {
        LOG_AS("DD_GameIdForKey");
        LOGDEV_WARNING("Game \"%s\" is not defined, returning 0.") << identityKey;
    }
    return 0; // Invalid id.
}

Game &App_CurrentGame()
{
    return DoomsdayApp::currentGame();
}

bool App_ChangeGame(Game &game, bool allowReload)
{
#ifdef __CLIENT__
    DENG_ASSERT(ClientWindow::mainExists());
#endif

    //LOG_AS("App_ChangeGame");

    bool isReload = false;

    // Ignore attempts to re-load the current game?
    if(&App_CurrentGame() == &game)
    {
        if(!allowReload)
        {
            if(App_GameLoaded())
            {
                LOG_NOTE("%s (%s) is already loaded")
                        << game.title() << game.identityKey();
            }
            return true;
        }
        // We are re-loading.
        isReload = true;
    }

    // The current game will be gone very soon.
    DENG2_FOR_EACH_OBSERVER(App::GameUnloadAudience, i, App::app().audienceForGameUnload())
    {
        i->aboutToUnloadGame(App::game());
    }

    // Quit netGame if one is in progress.
#ifdef __SERVER__
    if(netGame && isServer)
    {
        N_ServerClose();
    }
#else
    if(netGame)
    {
        Con_Execute(CMDS_DDAY, "net disconnect", true, false);
    }
#endif

#ifdef __CLIENT__
    Demo_StopPlayback();

    GL_PurgeDeferredTasks();

    //if(!Sys_IsShuttingDown())
    {
        App_ResourceSystem().releaseAllGLTextures();
        App_ResourceSystem().pruneUnusedTextureSpecs();
        GL_LoadLightingSystemTextures();
        GL_LoadFlareTextures();
        Rend_ParticleLoadSystemTextures();
    }

    GL_ResetViewEffects();

    if(!game.isNull())
    {
        ClientWindow &mainWin = ClientWindow::main();
        mainWin.taskBar().close();

        // Trap the mouse automatically when loading a game in fullscreen.
        if(mainWin.isFullScreen())
        {
            mainWin.canvas().trapMouse();
        }
    }
#endif

    // If a game is presently loaded; unload it.
    if(App_GameLoaded())
    {
        if(gx.Shutdown)
        {
            gx.Shutdown();
        }
        Con_SaveDefaults();

#ifdef __CLIENT__
        R_ClearViewData();
        R_DestroyContactLists();
        P_ClearPlayerImpulses();

        Con_Execute(CMDS_DDAY, "clearbindings", true, false);
        ClientApp::inputSystem().bindDefaults();
        ClientApp::inputSystem().initialContextActivations();
#endif
        // Reset the world back to it's initial state (unload the map, reset players, etc...).
        App_WorldSystem().reset();

        Z_FreeTags(PU_GAMESTATIC, PU_PURGELEVEL - 1);

        P_ShutdownMapEntityDefs();

        R_ShutdownSvgs();

        App_ResourceSystem().clearAllRuntimeResources();
        App_ResourceSystem().clearAllAnimGroups();
        App_ResourceSystem().clearAllColorPalettes();

#ifdef __CLIENT__
        ClientApp::audioSystem().resetSoundStage(::audio::WorldStage);
#else
        ServerApp::app().clearAllLogicalSounds();
#endif

        Con_ClearDatabases();

        { // Tell the plugin it is being unloaded.
            auto &plugins = DoomsdayApp::plugins();
            void *unloader = plugins.findEntryPoint(App_CurrentGame().pluginId(), "DP_Unload");
            LOGDEV_MSG("Calling DP_Unload %p") << unloader;
            plugins.setActivePluginId(App_CurrentGame().pluginId());
            if(unloader) ((pluginfunc_t)unloader)();
            plugins.setActivePluginId(0);
        }

        // We do not want to load session resources specified on the command line again.
        game::Session::profile().resourceFiles.clear();

        // The current game is now the special "null-game".
        App::app().setGame(App_Games().nullGame());

        Con_InitDatabases();
        consoleRegister();

        R_InitSvgs();

#ifdef __CLIENT__
        ClientApp::inputSystem().initAllDevices();
#endif

#ifdef __CLIENT__
        R_InitViewWindow();
#endif

        App_FileSystem().unloadAllNonStartupFiles();

        // Reset file IDs so previously seen files can be processed again.
        /// @todo this releases the IDs of startup files too but given the
        /// only startup file is doomsday.pk3 which we never attempt to load
        /// again post engine startup, this isn't an immediate problem.
        App_FileSystem().resetFileIds();

        // Update the dir/WAD translations.
        initPathLumpMappings();
        initPathMappings();

        App_FileSystem().resetAllSchemes();
    }

    App_InFineSystem().reset();
#ifdef __CLIENT__
    App_InFineSystem().deinitBindingContext();
#endif

    /// @todo The entire material collection should not be destroyed during a reload.
    App_ResourceSystem().clearAllMaterialSchemes();

    if(!game.isNull())
    {
        LOG_MSG("Selecting game '%s'...") << game.id();
    }
    else if(!isReload)
    {
        LOG_MSG("Unloaded game");
    }

    Library_ReleaseGames();

#ifdef __CLIENT__
    ClientWindow::main().setWindowTitle(DD_ComposeMainWindowTitle());
#endif

    if(!DD_IsShuttingDown())
    {
        // Re-initialize subsystems needed even when in ringzero.
        if(!DoomsdayApp::plugins().exchangeGameEntryPoints(game.pluginId()))
        {
            LOG_WARNING("Game plugin for '%s' is invalid") << game.id();
            LOGDEV_WARNING("Failed exchanging entrypoints with plugin %i")
                    << dint(game.pluginId());
            return false;
        }
    }

    // This is now the current game.
    App::app().setGame(game);
    game::Session::profile().gameId = game.id();

#ifdef __CLIENT__
    ClientWindow::main().setWindowTitle(DD_ComposeMainWindowTitle());
#endif

    /*
     * If we aren't shutting down then we are either loading a game or switching
     * to ringzero (the current game will have already been unloaded).
     */
    if(!DD_IsShuttingDown())
    {
#ifdef __CLIENT__
        App_InFineSystem().initBindingContext();
#endif

        /*
         * The bulk of this we can do in busy mode unless we are already busy
         * (which can happen if a fatal error occurs during game load and we must
         * shutdown immediately; Sys_Shutdown will call back to load the special
         * "null-game" game).
         */
        dint const busyMode = BUSYF_PROGRESS_BAR | (verbose? BUSYF_CONSOLE_OUTPUT : 0);
        ddgamechange_params_t p;
        BusyTask gameChangeTasks[] = {
            // Phase 1: Initialization.
            { DD_BeginGameChangeWorker,          &p, busyMode, "Loading game...",   200, 0.0f, 0.1f },

            // Phase 2: Loading "startup" resources.
            { DD_LoadGameStartupResourcesWorker, &p, busyMode, nullptr,             200, 0.1f, 0.3f },

            // Phase 3: Loading "add-on" resources.
            { DD_LoadAddonResourcesWorker,       &p, busyMode, "Loading add-ons...", 200, 0.3f, 0.7f },

            // Phase 4: Game activation.
            { DD_ActivateGameWorker,             &p, busyMode, "Starting game...",  200, 0.7f, 1.0f }
        };

        p.initiatedBusyMode = !BusyMode_Active();

        if(App_GameLoaded())
        {
            // Tell the plugin it is being loaded.
            /// @todo Must this be done in the main thread?
            auto &plugins = DoomsdayApp::plugins();
            void *loader = plugins.findEntryPoint(App_CurrentGame().pluginId(), "DP_Load");
            LOGDEV_MSG("Calling DP_Load %p") << loader;
            plugins.setActivePluginId(App_CurrentGame().pluginId());
            if(loader) ((pluginfunc_t)loader)();
            plugins.setActivePluginId(0);
        }

        /// @todo Kludge: Use more appropriate task names when unloading a game.
        if(game.isNull())
        {
            gameChangeTasks[0].name = "Unloading game...";
            gameChangeTasks[3].name = "Switching to ringzero...";
        }
        // kludge end

        BusyMode_RunTasks(gameChangeTasks, sizeof(gameChangeTasks)/sizeof(gameChangeTasks[0]));

#ifdef __CLIENT__
        // Process any GL-related tasks we couldn't while Busy.
        Rend_ParticleLoadExtraTextures();
#endif

        if(App_GameLoaded())
        {
            Game::printBanner(App_CurrentGame());
        }
        /*else
        {
            // Lets play a nice title animation.
            DD_StartTitle();
        }*/
    }

    DENG_ASSERT(DoomsdayApp::plugins().activePluginId() == 0);

#ifdef __CLIENT__
    if(!Sys_IsShuttingDown())
    {
        /**
         * Clear any input events we may have accumulated during this process.
         * @note Only necessary here because we might not have been able to use
         *       busy mode (which would normally do this for us on end).
         */
        ClientApp::inputSystem().clearEvents();

        if(!App_GameLoaded())
        {
            ClientWindow::main().taskBar().open();
        }
        else
        {
            ClientWindow::main().console().zeroLogHeight();
        }
    }
#endif

    // Game change is complete.
    DENG2_FOR_EACH_OBSERVER(App::GameChangeAudience, i, App::app().audienceForGameChange())
    {
        i->currentGameChanged(App::game());
    }

    return true;
}

bool DD_IsShuttingDown()
{
    return Sys_IsShuttingDown();
}

/**
 * Looks for new files to autoload from the auto-load data directory.
 */
static void DD_AutoLoad()
{
    /**
     * Keep loading files if any are found because virtual files may now
     * exist in the auto-load directory.
     */
    dint numNewFiles;
    while((numNewFiles = loadFilesFromDataGameAuto()) > 0)
    {
        LOG_RES_VERBOSE("Autoload round completed with %i new files") << numNewFiles;
    }
}

/**
 * Attempt to determine which game is to be played.
 *
 * @todo Logic here could be much more elaborate but is it necessary?
 */
Game *DD_AutoselectGame()
{
    if(CommandLine_CheckWith("-game", 1))
    {
        char const *identityKey = CommandLine_Next();
        try
        {
            Game &game = App_Games().byIdentityKey(identityKey);
            if(game.allStartupFilesFound())
            {
                return &game;
            }
        }
        catch(Games::NotFoundError const &)
        {} // Ignore the error.
    }

    // If but one lonely game; select it.
    if(App_Games().numPlayable() == 1)
    {
        return App_Games().firstPlayable();
    }

    // We don't know what to do.
    return 0;
}

dint DD_EarlyInit()
{
    // Determine the requested degree of verbosity.
    ::verbose = CommandLine_Exists("-verbose");

#ifdef __SERVER__
    ::isDedicated = true;
#else
    ::isDedicated = false;
#endif

    // Bring the console online as soon as we can.
    DD_ConsoleInit();
    Con_InitDatabases();

    // Register the engine's console commands and variables.
    consoleRegister();

    return true;
}

// Perform basic runtime type size checks.
#ifdef DENG2_DEBUG
static void assertTypeSizes()
{
    void *ptr = 0;
    int32_t int32 = 0;
    int16_t int16 = 0;
    dfloat float32 = 0;

    DENG2_UNUSED(ptr);
    DENG2_UNUSED(int32);
    DENG2_UNUSED(int16);
    DENG2_UNUSED(float32);

    ASSERT_32BIT(int32);
    ASSERT_16BIT(int16);
    ASSERT_32BIT(float32);
#ifdef __64BIT__
    ASSERT_64BIT(ptr);
    ASSERT_64BIT(int64_t);
#else
    ASSERT_NOT_64BIT(ptr);
#endif
}
#endif

/**
 * Engine initialization. Once completed the game loop is ready to be started.
 * Called from the app entrypoint function.
 */
static void initialize()
{
    DENG2_DEBUG_ONLY( assertTypeSizes(); )

    static char const *AUTOEXEC_NAME = "autoexec.cfg";

#ifdef __CLIENT__
    GL_EarlyInit();
#endif

    // Initialize the subsystems needed prior to entering busy mode for the first time.
    Sys_Init();
    ResourceClass::setResourceClassCallback(App_ResourceClass);
    registerResourceFileTypes();
    F_Init();
    DD_CreateFileSystemSchemes();

#ifdef __CLIENT__
    FR_Init();

    // Enter busy mode until startup complete.
    Con_InitProgress2(200, 0, .25f); // First half.
#endif
    BusyMode_RunNewTaskWithName(BUSYF_NO_UPLOADS | BUSYF_STARTUP | BUSYF_PROGRESS_BAR | (verbose? BUSYF_CONSOLE_OUTPUT : 0),
                                DD_StartupWorker, 0, "Starting up...");

    // Engine initialization is complete. Now finish up with the GL.
#ifdef __CLIENT__
    GL_Init();
    GL_InitRefresh();
    App_ResourceSystem().clearAllTextureSpecs();
    App_ResourceSystem().initSystemTextures();
    LensFx_Init();
#endif

#ifdef __CLIENT__
    // Do deferred uploads.
    Con_InitProgress2(200, .25f, .25f); // Stop here for a while.
#endif
    BusyMode_RunNewTaskWithName(BUSYF_STARTUP | BUSYF_PROGRESS_BAR | (verbose? BUSYF_CONSOLE_OUTPUT : 0),
                                DD_DummyWorker, 0, "Buffering...");

    // Add resource paths specified using -iwad on the command line.
    FS1::Scheme &scheme = App_FileSystem().scheme(App_ResourceClass("RC_PACKAGE").defaultScheme());
    for(dint p = 0; p < CommandLine_Count(); ++p)
    {
        if(!CommandLine_IsMatchingAlias("-iwad", CommandLine_At(p)))
        {
            continue;
        }

        while(++p != CommandLine_Count() && !CommandLine_IsOption(p))
        {
            /// @todo Do not add these as search paths, publish them directly to
            ///       the "Packages" scheme.

            // CommandLine_PathAt() always returns an absolute path.
            directory_t *dir = Dir_FromText(CommandLine_PathAt(p));
            de::Uri uri = de::Uri::fromNativeDirPath(Dir_Path(dir), RC_PACKAGE);

            LOG_RES_NOTE("User-supplied IWAD path: \"%s\"") << Dir_Path(dir);

            scheme.addSearchPath(SearchPath(uri, SearchPath::NoDescend));

            Dir_Delete(dir);
        }

        p--;/* For ArgIsOption(p) necessary, for p==Argc() harmless */
    }

    App_ResourceSystem().updateOverrideIWADPathFromConfig();

    //
    // Try to locate all required data files for all registered games.
    //
#ifdef __CLIENT__
    Con_InitProgress2(200, .25f, 1); // Second half.
#endif
    App_Games().locateAllResources();

    // Attempt automatic game selection.
    if(!CommandLine_Exists("-noautoselect") || isDedicated)
    {
        if(Game *game = DD_AutoselectGame())
        {
            // An implicit game session profile has been defined.
            // Add all resources specified using -file options on the command line
            // to the list for the session.
            game::Session::Profile &prof = game::Session::profile();

            for(dint p = 0; p < CommandLine_Count(); ++p)
            {
                if(!CommandLine_IsMatchingAlias("-file", CommandLine_At(p)))
                {
                    continue;
                }

                while(++p != CommandLine_Count() && !CommandLine_IsOption(p))
                {
                    prof.resourceFiles << NativePath(CommandLine_PathAt(p)).expand().withSeparators('/');
                }

                p--;/* For ArgIsOption(p) necessary, for p==Argc() harmless */
            }

            // Begin the game session.
            App_ChangeGame(*game);
        }
#ifdef __SERVER__
        else
        {
            // A server is presently useless without a game, as shell
            // connections can only be made after a game is loaded and the
            // server mode started.
            /// @todo Allow shell connections in ringzero mode, too.
            App_Error("No playable games available.");
        }
#endif
    }

    initPathLumpMappings();

    // Re-initialize the filesystem subspace schemes as there are now new
    // resources to be found on existing search paths (probably that is).
    App_FileSystem().resetAllSchemes();

    //
    // One-time execution of various command line features available during startup.
    //
    if(CommandLine_CheckWith("-dumplump", 1))
    {
        String name = CommandLine_Next();
        lumpnum_t lumpNum = App_FileSystem().lumpNumForName(name);
        if(lumpNum >= 0)
        {
            F_DumpFile(App_FileSystem().lump(lumpNum), 0);
        }
        else
        {
            LOG_RES_WARNING("Cannot dump unknown lump \"%s\"") << name;
        }
    }

    if(CommandLine_Check("-dumpwaddir"))
    {
        Con_Executef(CMDS_CMDLINE, false, "listlumps");
    }

    // Try to load the autoexec file. This is done here to make sure everything is
    // initialized: the user can do here anything that s/he'd be able to do in-game
    // provided a game was loaded during startup.
    if(F_FileExists(AUTOEXEC_NAME))
    {
        Con_ParseCommands(AUTOEXEC_NAME);
    }

    // Read additional config files that should be processed post engine init.
    if(CommandLine_CheckWith("-parse", 1))
    {
        LOG_AS("-parse");
        Time begunAt;
        forever
        {
            char const *arg = CommandLine_Next();
            if(!arg || arg[0] == '-') break;

            LOG_MSG("Additional (pre-init) config file \"%s\"") << NativePath(arg).pretty();
            Con_ParseCommands(arg);
        }
        LOGDEV_SCR_VERBOSE("Completed in %.2f seconds") << begunAt.since();
    }

    // A console command on the command line?
    for(dint p = 1; p < CommandLine_Count() - 1; p++)
    {
        if(stricmp(CommandLine_At(p), "-command") &&
           stricmp(CommandLine_At(p), "-cmd"))
        {
            continue;
        }

        for(++p; p < CommandLine_Count(); p++)
        {
            char const *arg = CommandLine_At(p);

            if(arg[0] == '-')
            {
                p--;
                break;
            }
            Con_Execute(CMDS_CMDLINE, arg, false, false);
        }
    }

    //
    // One-time execution of network commands on the command line.
    // Commands are only executed if we have loaded a game during startup.
    //
    if(App_GameLoaded())
    {
        // Client connection command.
        if(CommandLine_CheckWith("-connect", 1))
        {
            Con_Executef(CMDS_CMDLINE, false, "connect %s", CommandLine_Next());
        }

        // Incoming TCP port.
        if(CommandLine_CheckWith("-port", 1))
        {
            Con_Executef(CMDS_CMDLINE, false, "net-ip-port %s", CommandLine_Next());
        }

#ifdef __SERVER__
        // Automatically start the server.
        N_ServerOpen();
#endif
    }
    else
    {
        // No game loaded.
        // Lets get most of everything else initialized.
        // Reset file IDs so previously seen files can be processed again.
        App_FileSystem().resetFileIds();
        initPathLumpMappings();
        initPathMappings();
        App_FileSystem().resetAllSchemes();

        App_ResourceSystem().initTextures();
        App_ResourceSystem().textureScheme("Lightmaps").clear();
        App_ResourceSystem().textureScheme("Flaremaps").clear();
        App_ResourceSystem().initMapManifests();

        Def_Read();

        App_ResourceSystem().initSprites();
#ifdef __CLIENT__
        App_ResourceSystem().initModels();
#endif

        Def_PostInit();

        if(!CommandLine_Exists("-noautoselect"))
        {
            LOG_NOTE("Game could not be selected automatically");
        }
    }
}

/**
 * This gets called when the main window is ready for GL init. The application
 * event loop is already running.
 */
void DD_FinishInitializationAfterWindowReady()
{
    LOGDEV_MSG("Window is ready, finishing initialization");

#ifdef __CLIENT__
# ifdef WIN32
    // Now we can get the color transfer table as the window is available.
    DisplayMode_SaveOriginalColorTransfer();
# endif

    if(!Sys_GLInitialize())
    {
        App_Error("Error initializing OpenGL.\n");
    }
    else
    {
        ClientWindow::main().setWindowTitle(DD_ComposeMainWindowTitle());
    }
#endif

    // Initialize engine subsystems and initial state.
    try
    {
        initialize();

        /// @todo This notification should be done from the app.
        DENG2_FOR_EACH_OBSERVER(App::StartupCompleteAudience, i, App::app().audienceForStartupComplete())
        {
            i->appStartupCompleted();
        }
        return;
    }
    catch(Error const &er)
    {
        Sys_CriticalMessage((er.asText() + ".").toUtf8().constData());
    }
    catch(...)
    {}
    exit(2);  // Cannot continue...
}

static dint DD_StartupWorker(void * /*context*/)
{
#ifdef WIN32
    // Initialize COM for this thread (needed for DirectInput).
    CoInitialize(nullptr);
#endif
    Con_SetProgress(10);

    // Any startup hooks?
    DoomsdayApp::plugins().callAllHooks(HOOK_STARTUP);
    Con_SetProgress(20);

    // Was the change to userdir OK?
    if(CommandLine_CheckWith("-userdir", 1) && !DoomsdayApp::app().isUsingUserDir())
    {
        LOG_WARNING("User directory not found (check -userdir)");
    }

    initPathMappings();
    App_FileSystem().resetAllSchemes();

    Con_SetProgress(40);

    Net_Init();
    Sys_HideMouseCursor();

    // Read config files that should be read BEFORE engine init.
    if(CommandLine_CheckWith("-cparse", 1))
    {
        Time begunAt;
        LOG_AS("-cparse")

        forever
        {
            char const *arg = CommandLine_NextAsPath();
            if(!arg || arg[0] == '-') break;

            LOG_MSG("Additional (pre-init) config file \"%s\"") << NativePath(arg).pretty();
            Con_ParseCommands(arg);
        }
        LOGDEV_SCR_VERBOSE("Completed in %.2f seconds") << begunAt.since();
    }

    //
    // Add required engine resource files.
    //
    String foundPath = App_FileSystem().findPath(de::Uri("doomsday.pk3", RC_PACKAGE),
                                                 RLF_DEFAULT, App_ResourceClass(RC_PACKAGE));
    foundPath = App_BasePath() / foundPath;  // Ensure the path is absolute.
    File1 *loadedFile = tryLoadFile(de::Uri(foundPath, RC_NULL));
    DENG2_ASSERT(loadedFile);
    DENG2_UNUSED(loadedFile);

    // No more files or packages will be loaded in "startup mode" after this point.
    App_FileSystem().endStartup();

    // Load engine help resources.
    DD_InitHelp();
    Con_SetProgress(60);

    // Execute the startup script (Startup.cfg).
    char const *startupConfig = "startup.cfg";
    if(F_FileExists(startupConfig))
    {
        Con_ParseCommands(startupConfig);
    }
    Con_SetProgress(90);

    R_BuildTexGammaLut();
#ifdef __CLIENT__
    UI_LoadFonts();
#endif
    R_InitSvgs();
#ifdef __CLIENT__
    R_InitViewWindow();
    R_ResetFrameCount();
#endif
    Con_SetProgress(165);

    Net_InitGame();
#ifdef __CLIENT__
    Demo_Init();
#endif
    Con_SetProgress(190);

    // In dedicated mode the console must be opened, so all input events
    // will be handled by it.
    if(isDedicated)
    {
        Con_Open(true);
    }
    Con_SetProgress(199);

    // Any initialization hooks?
    DoomsdayApp::plugins().callAllHooks(HOOK_INIT);
    Con_SetProgress(200);

#ifdef WIN32
    // This thread has finished using COM.
    CoUninitialize();
#endif

    return 0;
}

/**
 * This only exists so we have something to call while the deferred uploads of the
 * startup are processed.
 */
static dint DD_DummyWorker(void * /*context*/)
{
    Con_SetProgress(200);
    return 0;
}

void DD_CheckTimeDemo()
{
    static bool checked = false;

    if(!checked)
    {
        checked = true;
        if(CommandLine_CheckWith("-timedemo", 1) || // Timedemo mode.
           CommandLine_CheckWith("-playdemo", 1))   // Play-once mode.
        {
            Block cmd = String("playdemo %1").arg(CommandLine_Next()).toUtf8();
            Con_Execute(CMDS_CMDLINE, cmd.constData(), false, false);
        }
    }
}

static dint DD_UpdateEngineStateWorker(void *context)
{
    DENG2_ASSERT(context);
    auto const initiatedBusyMode = *static_cast<bool *>(context);

#ifdef __CLIENT__
    if(!novideo)
    {
        GL_InitRefresh();
        App_ResourceSystem().clearAllTextureSpecs();
        App_ResourceSystem().initSystemTextures();
    }
#endif

    if(initiatedBusyMode)
    {
        Con_SetProgress(50);
    }

    // Allow previously seen files to be processed again.
    App_FileSystem().resetFileIds();

    // Re-read definitions.
    Def_Read();

    //
    // Rebuild resource data models (defs might've changed).
    //
    App_ResourceSystem().clearAllRawTextures();
    App_ResourceSystem().initSprites();
#ifdef __CLIENT__
    App_ResourceSystem().initModels();
#endif
    Def_PostInit();

    //
    // Update misc subsystems.
    //
    App_WorldSystem().update();

#ifdef __CLIENT__
    // Recalculate the light range mod matrix.
    Rend_UpdateLightModMatrix();
    // The rendering lists have persistent data that has changed during the
    // re-initialization.
    ClientApp::renderSystem().clearDrawLists();
#endif

    /// @todo fixme: Update the game title and the status.

#ifdef DENG2_DEBUG
    Z_CheckHeap();
#endif

    if(initiatedBusyMode)
    {
        Con_SetProgress(200);
    }
    return 0;
}

void DD_UpdateEngineState()
{
    LOG_MSG("Updating engine state...");

#ifdef __CLIENT__
    // Stop playing sounds and music.
    ClientApp::audioSystem().reset();

    BusyMode_FreezeGameForBusyMode();
    GL_SetFilter(false);
    Demo_StopPlayback();
#endif

    //App_FileSystem().resetFileIds();

    // Update the dir/WAD translations.
    initPathLumpMappings();
    initPathMappings();
    // Re-build the filesystem subspace schemes as there may be new resources to be found.
    App_FileSystem().resetAllSchemes();

    App_ResourceSystem().initTextures();
    App_ResourceSystem().initMapManifests();

    if(App_GameLoaded() && gx.UpdateState)
    {
        gx.UpdateState(DD_PRE);
    }

#ifdef __CLIENT__
    dd_bool hadFog = usingFog;

    GL_TotalReset();
    GL_TotalRestore(); // Bring GL back online.

    // Make sure the fog is enabled, if necessary.
    if(hadFog)
    {
        GL_UseFog(true);
    }
#endif

    // The bulk of this we can do in busy mode unless we are already busy
    // (which can happen during a runtime game change).
    bool initiatedBusyMode = !BusyMode_Active();
    if(initiatedBusyMode)
    {
#ifdef __CLIENT__
        Con_InitProgress(200);
#endif
        BusyMode_RunNewTaskWithName(BUSYF_ACTIVITY | BUSYF_PROGRESS_BAR | (verbose? BUSYF_CONSOLE_OUTPUT : 0),
                                    DD_UpdateEngineStateWorker, &initiatedBusyMode,
                                    "Updating engine state...");
    }
    else
    {
        /// @todo Update the current task name and push progress.
        DD_UpdateEngineStateWorker(&initiatedBusyMode);
    }

    if(App_GameLoaded() && gx.UpdateState)
    {
        gx.UpdateState(DD_POST);
    }

#ifdef __CLIENT__
    App_ResourceSystem().forAllMaterials([] (Material &material)
    {
        return material.forAllAnimators([] (MaterialAnimator &animator)
        {
            animator.rewind();
            return LoopContinue;
        });
    });
#endif
}

struct ddvalue_t
{
    dint *readPtr;
    dint *writePtr;
};

ddvalue_t ddValues[DD_LAST_VALUE - DD_FIRST_VALUE - 1] = {
    {&netGame, 0},
    {&isServer, 0},                         // An *open* server?
    {&isClient, 0},
#ifdef __SERVER__
    {&allowFrames, &allowFrames},
#else
    {0, 0},
#endif
    {&consolePlayer, &consolePlayer},
    {&displayPlayer, 0 /*&displayPlayer*/}, // use R_SetViewPortPlayer() instead
#ifdef __CLIENT__
    {&mipmapping, 0},
    {&filterUI, 0},
    {0, 0}, // defResX
    {0, 0}, // defResY
#else
    {0, 0},
    {0, 0},
    {0, 0},
    {0, 0},
#endif
    {0, 0},
    {0, 0}, //{&mouseInverseY, &mouseInverseY},
#ifdef __CLIENT__
    {&levelFullBright, &levelFullBright},
#else
    {0, 0},
#endif
    {0, 0}, // &CmdReturnValue
#ifdef __CLIENT__
    {&gameReady, &gameReady},
#else
    {0, 0},
#endif
    {&isDedicated, 0},
    {&novideo, 0},
    {0, 0}, // &defs.mobjs.count.num
    {&gotFrame, 0},
#ifdef __CLIENT__
    {&playback, 0},
#else
    {0, 0},
#endif
    {0, 0},
    {0, 0},
    {0, 0},
#ifdef __CLIENT__
    {&clientPaused, &clientPaused},
    {&weaponOffsetScaleY, &weaponOffsetScaleY},
#else
    {0, 0},
    {0, 0},
#endif
    {&gameDataFormat, &gameDataFormat},
#ifdef __CLIENT__
    {&gameDrawHUD, 0},
    {&symbolicEchoMode, &symbolicEchoMode},
    {&numTexUnits, 0},
    {&rendLightAttenuateFixedColormap, &rendLightAttenuateFixedColormap}
#else
    {0, 0},
    {0, 0},
    {0, 0},
    {0, 0}
#endif
};

#undef DD_GetInteger
/**
 * Get a 32-bit signed integer value.
 */
dint DD_GetInteger(dint ddvalue)
{
    switch(ddvalue)
    {
#ifdef __CLIENT__
    case DD_SHIFT_DOWN:
        return dint( ClientApp::inputSystem().shiftDown() );

    case DD_WINDOW_WIDTH:
        return DENG_GAMEVIEW_WIDTH;

    case DD_WINDOW_HEIGHT:
        return DENG_GAMEVIEW_HEIGHT;

    case DD_CURRENT_CLIENT_FINALE_ID:
        return Cl_CurrentFinale();

    case DD_DYNLIGHT_TEXTURE:
        return dint( GL_PrepareLSTexture(LST_DYNAMIC) );

    case DD_USING_HEAD_TRACKING:
        return vrCfg().mode() == VRConfig::OculusRift && vrCfg().oculusRift().isReady();
#endif

    case DD_NUMMOBJTYPES:
        return ::defs.things.size();

    case DD_MAP_MUSIC:
        if(App_WorldSystem().hasMap())
        {
            Record const &mapInfo = App_WorldSystem().map().mapInfo();
            return ::defs.getMusicNum(mapInfo.gets("music").toUtf8().constData());
        }
        return -1;

    default: break;
    }

    if(ddvalue >= DD_LAST_VALUE || ddvalue <= DD_FIRST_VALUE)
    {
        return 0;
    }
    if(ddValues[ddvalue].readPtr == 0)
    {
        return 0;
    }
    return *ddValues[ddvalue].readPtr;
}

#undef DD_SetInteger
/**
 * Set a 32-bit signed integer value.
 */
void DD_SetInteger(dint ddvalue, dint parm)
{
    if(ddvalue <= DD_FIRST_VALUE || ddvalue >= DD_LAST_VALUE)
    {
        return;
    }

    if(ddValues[ddvalue].writePtr)
    {
        *ddValues[ddvalue].writePtr = parm;
    }
}

#undef DD_GetVariable
/**
 * Get a pointer to the value of a variable. Not all variables support
 * this. Added for 64-bit support.
 */
void *DD_GetVariable(dint ddvalue)
{
    static dint value;
    static ddouble valueD;
    static timespan_t valueT;

    switch(ddvalue)
    {
    case DD_GAME_EXPORTS:
        return &gx;

    case DD_POLYOBJ_COUNT:
        value = App_WorldSystem().hasMap()? App_WorldSystem().map().polyobjCount() : 0;
        return &value;

    case DD_MAP_MIN_X:
        valueD = App_WorldSystem().hasMap()? App_WorldSystem().map().bounds().minX : 0;
        return &valueD;

    case DD_MAP_MIN_Y:
        valueD = App_WorldSystem().hasMap()? App_WorldSystem().map().bounds().minY : 0;
        return &valueD;

    case DD_MAP_MAX_X:
        valueD = App_WorldSystem().hasMap()? App_WorldSystem().map().bounds().maxX : 0;
        return &valueD;

    case DD_MAP_MAX_Y:
        valueD = App_WorldSystem().hasMap()? App_WorldSystem().map().bounds().maxY : 0;
        return &valueD;

    /*case DD_CPLAYER_THRUST_MUL:
        return &cplrThrustMul;*/

    case DD_GRAVITY:
        valueD = App_WorldSystem().hasMap()? App_WorldSystem().map().gravity() : 0;
        return &valueD;

#ifdef __CLIENT__
    case DD_PSPRITE_OFFSET_X:
        return &pspOffset[0];

    case DD_PSPRITE_OFFSET_Y:
        return &pspOffset[1];

    case DD_PSPRITE_LIGHTLEVEL_MULTIPLIER:
        return &pspLightLevelMultiplier;

    case DD_TORCH_RED:
        return &torchColor.x;

    case DD_TORCH_GREEN:
        return &torchColor.y;

    case DD_TORCH_BLUE:
        return &torchColor.z;

    case DD_TORCH_ADDITIVE:
        return &torchAdditive;

# ifdef WIN32
    case DD_WINDOW_HANDLE:
        return ClientWindow::main().nativeHandle();
# endif
#endif

    // We have to separately calculate the 35 Hz ticks.
    case DD_GAMETIC:
        valueT = gameTime * TICSPERSEC;
        return &valueT;

    case DD_DEFS:
        return &defs;

    default: break;
    }

    if(ddvalue >= DD_LAST_VALUE || ddvalue <= DD_FIRST_VALUE)
    {
        return 0;
    }

    // Other values not supported.
    return ddValues[ddvalue].writePtr;
}

/**
 * Set the value of a variable. The pointer can point to any data, its
 * interpretation depends on the variable. Added for 64-bit support.
 */
#undef DD_SetVariable
void DD_SetVariable(dint ddvalue, void *parm)
{
    if(ddvalue <= DD_FIRST_VALUE || ddvalue >= DD_LAST_VALUE)
    {
        switch(ddvalue)
        {
        /*case DD_CPLAYER_THRUST_MUL:
            cplrThrustMul = *(dfloat*) parm;
            return;*/

        case DD_GRAVITY:
            if(App_WorldSystem().hasMap())
                App_WorldSystem().map().setGravity(*(coord_t*) parm);
            return;

#ifdef __CLIENT__
        case DD_PSPRITE_OFFSET_X:
            pspOffset[0] = *(dfloat *) parm;
            return;

        case DD_PSPRITE_OFFSET_Y:
            pspOffset[1] = *(dfloat *) parm;
            return;

        case DD_PSPRITE_LIGHTLEVEL_MULTIPLIER:
            pspLightLevelMultiplier = *(dfloat *) parm;
            return;

        case DD_TORCH_RED:
            torchColor.x = de::clamp(0.f, *((dfloat*) parm), 1.f);
            return;

        case DD_TORCH_GREEN:
            torchColor.y = de::clamp(0.f, *((dfloat*) parm), 1.f);
            return;

        case DD_TORCH_BLUE:
            torchColor.z = de::clamp(0.f, *((dfloat*) parm), 1.f);
            return;

        case DD_TORCH_ADDITIVE:
            torchAdditive = (*(dint*) parm)? true : false;
            break;
#endif

        default:
            break;
        }
    }
}

void DD_ReadGameHelp()
{
    LOG_AS("DD_ReadGameHelp");
    try
    {
        if(App_GameLoaded())
        {
            de::Uri uri(Path("$(App.DataPath)/$(GamePlugin.Name)/conhelp.txt"));
            Help_ReadStrings(App::fileSystem().find(uri.resolved()));
        }
    }
    catch(Error const &er)
    {
        LOG_RES_WARNING("") << er.asText();
    }
}

/// @note Part of the Doomsday public API.
fontschemeid_t DD_ParseFontSchemeName(char const *str)
{
#ifdef __CLIENT__
    try
    {
        FontScheme &scheme = App_ResourceSystem().fontScheme(str);
        if(!scheme.name().compareWithoutCase("System"))
        {
            return FS_SYSTEM;
        }
        if(!scheme.name().compareWithoutCase("Game"))
        {
            return FS_GAME;
        }
    }
    catch(ResourceSystem::UnknownSchemeError const &)
    {}
#endif
    qDebug() << "Unknown font scheme:" << String(str) << ", returning 'FS_INVALID'";
    return FS_INVALID;
}

String DD_MaterialSchemeNameForTextureScheme(String textureSchemeName)
{
    if(!textureSchemeName.compareWithoutCase("Textures"))
    {
        return "Textures";
    }
    if(!textureSchemeName.compareWithoutCase("Flats"))
    {
        return "Flats";
    }
    if(!textureSchemeName.compareWithoutCase("Sprites"))
    {
        return "Sprites";
    }
    if(!textureSchemeName.compareWithoutCase("System"))
    {
        return "System";
    }
    return "";
}

AutoStr *DD_MaterialSchemeNameForTextureScheme(ddstring_t const *textureSchemeName)
{
    if(!textureSchemeName)
    {
        return AutoStr_FromTextStd("");
    }
    else
    {
        QByteArray schemeNameUtf8 = DD_MaterialSchemeNameForTextureScheme(String(Str_Text(textureSchemeName))).toUtf8();
        return AutoStr_FromTextStd(schemeNameUtf8.constData());
    }
}

D_CMD(Load)
{
    DENG2_UNUSED(src);

    bool didLoadGame = false, didLoadResource = false;
    dint arg = 1;

    AutoStr *searchPath = AutoStr_NewStd();
    Str_Set(searchPath, argv[arg]);
    Str_Strip(searchPath);
    if(Str_IsEmpty(searchPath)) return false;

    F_FixSlashes(searchPath, searchPath);

    // Ignore attempts to load directories.
    if(Str_RAt(searchPath, 0) == '/')
    {
        LOG_WARNING("Directories cannot be \"loaded\" (only files and/or known games).");
        return true;
    }

    // Are we loading a game?
    try
    {
        Game &game = App_Games().byIdentityKey(Str_Text(searchPath));
        if(!game.allStartupFilesFound())
        {
            LOG_WARNING("Failed to locate all required startup resources:");
            Game::printFiles(game, FF_STARTUP);
            LOG_MSG("%s (%s) cannot be loaded.")
                    << game.title() << game.identityKey();
            return true;
        }

        BusyMode_FreezeGameForBusyMode();

        if(!App_ChangeGame(game))
        {
            return false;
        }

        didLoadGame = true;
        ++arg;
    }
    catch(Games::NotFoundError const &)
    {} // Ignore the error.

    // Try the resource locator.
    for(; arg < argc; ++arg)
    {
        try
        {
            String foundPath = App_FileSystem().findPath(de::Uri::fromNativePath(argv[arg], RC_PACKAGE),
                                                         RLF_MATCH_EXTENSION, App_ResourceClass(RC_PACKAGE));
            foundPath = App_BasePath() / foundPath; // Ensure the path is absolute.

            if(tryLoadFile(de::Uri(foundPath, RC_NULL)))
            {
                didLoadResource = true;
            }
        }
        catch(FS1::NotFoundError const &)
        {} // Ignore this error.
    }

    if(didLoadResource)
    {
        DD_UpdateEngineState();
    }

    return didLoadGame || didLoadResource;
}

/**
 * Attempt to load the (logical) resource indicated by the @a search term.
 *
 * @param path        Path to the resource to be loaded. Either a "real" file in
 *                    the local file system, or a "virtual" file.
 * @param baseOffset  Offset from the start of the file in bytes to begin.
 *
 * @return  @c true if the referenced resource was loaded.
 */
static File1 *tryLoadFile(de::Uri const &search, size_t baseOffset)
{
    try
    {
        FileHandle &hndl = App_FileSystem().openFile(search.path(), "rb", baseOffset, false /* no duplicates */);

        de::Uri foundFileUri = hndl.file().composeUri();
        LOG_VERBOSE("Loading \"%s\"...") << NativePath(foundFileUri.asText()).pretty().toUtf8().constData();

        App_FileSystem().index(hndl.file());

        return &hndl.file();
    }
    catch(FS1::NotFoundError const&)
    {
        if(App_FileSystem().accessFile(search))
        {
            // Must already be loaded.
            LOG_RES_XVERBOSE("\"%s\" already loaded") << NativePath(search.asText()).pretty();
        }
    }
    return nullptr;
}

/**
 * Attempt to unload the (logical) resource indicated by the @a search term.
 *
 * @return  @c true if the referenced resource was loaded and successfully unloaded.
 */
static bool tryUnloadFile(de::Uri const &search)
{
    try
    {
        File1 &file = App_FileSystem().find(search);
        de::Uri foundFileUri = file.composeUri();
        NativePath nativePath(foundFileUri.asText());

        // Do not attempt to unload a resource required by the current game.
        if(App_CurrentGame().isRequiredFile(file))
        {
            LOG_RES_NOTE("\"%s\" is required by the current game."
                         " Required game files cannot be unloaded in isolation.")
                    << nativePath.pretty();
            return false;
        }

        LOG_RES_VERBOSE("Unloading \"%s\"...") << nativePath.pretty();

        App_FileSystem().deindex(file);
        delete &file;

        return true;
    }
    catch(FS1::NotFoundError const&)
    {} // Ignore.
    return false;
}

D_CMD(Unload)
{
    DENG2_UNUSED(src);

    BusyMode_FreezeGameForBusyMode();

    // No arguments; unload the current game if loaded.
    if(argc == 1)
    {
        if(!App_GameLoaded())
        {
            LOG_MSG("No game is currently loaded.");
            return true;
        }
        return App_ChangeGame(App_Games().nullGame());
    }

    AutoStr *searchPath = AutoStr_NewStd();
    Str_Set(searchPath, argv[1]);
    Str_Strip(searchPath);
    if(Str_IsEmpty(searchPath)) return false;

    F_FixSlashes(searchPath, searchPath);

    // Ignore attempts to unload directories.
    if(Str_RAt(searchPath, 0) == '/')
    {
        LOG_MSG("Directories cannot be \"unloaded\" (only files and/or known games).");
        return true;
    }

    // Unload the current game if specified.
    if(argc == 2)
    {
        try
        {
            Game &game = App_Games().byIdentityKey(Str_Text(searchPath));
            if(App_GameLoaded())
            {
                return App_ChangeGame(App_Games().nullGame());
            }

            LOG_MSG("%s is not currently loaded.") << game.identityKey();
            return true;
        }
        catch(Games::NotFoundError const &)
        {} // Ignore the error.
    }

    // Try the resource locator.
    bool didUnloadFiles = false;
    for(dint i = 1; i < argc; ++i)
    {
        try
        {
            String foundPath = App_FileSystem().findPath(de::Uri::fromNativePath(argv[1], RC_PACKAGE),
                                                         RLF_MATCH_EXTENSION, App_ResourceClass(RC_PACKAGE));
            foundPath = App_BasePath() / foundPath; // Ensure the path is absolute.

            if(tryUnloadFile(de::Uri(foundPath, RC_NULL)))
            {
                didUnloadFiles = true;
            }
        }
        catch(FS1::NotFoundError const&)
        {} // Ignore this error.
    }

    if(didUnloadFiles)
    {
        // A changed file list may alter the main lump directory.
        DD_UpdateEngineState();
    }

    return didUnloadFiles;
}

D_CMD(Reset)
{
    DENG2_UNUSED3(src, argc, argv);

    DD_UpdateEngineState();
    return true;
}

D_CMD(ReloadGame)
{
    DENG2_UNUSED3(src, argc, argv);

    if(!App_GameLoaded())
    {
        LOG_MSG("No game is presently loaded.");
        return true;
    }
    App_ChangeGame(App_CurrentGame(), true/* allow reload */);
    return true;
}

#ifdef __CLIENT__

D_CMD(CheckForUpdates)
{
    DENG2_UNUSED3(src, argc, argv);

    LOG_MSG("Checking for available updates...");
    ClientApp::updater().checkNow(Updater::OnlyShowResultIfUpdateAvailable);
    return true;
}

D_CMD(CheckForUpdatesAndNotify)
{
    DENG2_UNUSED3(src, argc, argv);

    LOG_MSG("Checking for available updates...");
    ClientApp::updater().checkNow(Updater::AlwaysShowResult);
    return true;
}

D_CMD(LastUpdated)
{
    DENG2_UNUSED3(src, argc, argv);

    ClientApp::updater().printLastUpdated();
    return true;
}

D_CMD(ShowUpdateSettings)
{
    DENG2_UNUSED3(src, argc, argv);

    ClientApp::updater().showSettings();
    return true;
}

#endif // __CLIENT__

D_CMD(Version)
{
    DENG2_UNUSED3(src, argc, argv);

    LOG_NOTE(_E(D) DOOMSDAY_NICENAME " " DOOMSDAY_VERSION_FULLTEXT);
    LOG_MSG(_E(l) "Homepage: " _E(.) _E(i) DOOMSDAY_HOMEURL _E(.)
            "\n" _E(l) "Project: " _E(.) _E(i) DENGPROJECT_HOMEURL);

    // Print the version info of the current game if loaded.
    if(App_GameLoaded())
    {
        LOG_MSG(_E(l) "Game: " _E(.) "%s") << (char const *) gx.GetVariable(DD_PLUGIN_VERSION_LONG);
    }

    // Additional information for developers.
    Version const ver;
    if(!ver.gitDescription.isEmpty())
    {
        LOGDEV_MSG(_E(l) "Git revision: " _E(.) "%s") << ver.gitDescription;
    }
    return true;
}

D_CMD(Quit)
{
    DENG2_UNUSED2(src, argc);

#ifdef __CLIENT__
    if(DownloadDialog::isDownloadInProgress())
    {
        LOG_WARNING("Cannot quit while downloading an update");
        ClientWindow::main().taskBar().openAndPauseGame();
        DownloadDialog::currentDownload().open();
        return false;
    }
#endif

    if(argv[0][4] == '!' || isDedicated || !App_GameLoaded() ||
       gx.TryShutdown == 0)
    {
        // No questions asked.
        Sys_Quit();
        return true; // Never reached.
    }

#ifdef __CLIENT__
    // Dismiss the taskbar if it happens to be open, we are expecting
    // the game to handle this from now on.
    ClientWindow::main().taskBar().close();
#endif

    // Defer this decision to the loaded game.
    return gx.TryShutdown();
}

#ifdef _DEBUG
D_CMD(DebugError)
{
    DENG2_UNUSED3(src, argv, argc);

    App_Error("Fatal error!\n");
    return true;
}
#endif

D_CMD(Help)
{
    DENG2_UNUSED3(src, argc, argv);

    /*
#ifdef __CLIENT__
    char actKeyName[40];
    strcpy(actKeyName, B_ShortNameForKey(consoleActiveKey));
    actKeyName[0] = toupper(actKeyName[0]);
#endif
*/

    LOG_SCR_NOTE(_E(b) DOOMSDAY_NICENAME " " DOOMSDAY_VERSION_TEXT " Console");

#define TABBED(A, B) "\n" _E(Ta) _E(b) "  " << A << " " _E(.) _E(Tb) << B

#ifdef __CLIENT__
    LOG_SCR_MSG(_E(D) "Keys:" _E(.))
            << TABBED(DENG2_CHAR_SHIFT_KEY "Esc", "Open the taskbar and console")
            << TABBED("Tab", "Autocomplete the word at the cursor")
            << TABBED(DENG2_CHAR_UP_DOWN_ARROW, "Move backwards/forwards through the input command history, or up/down one line inside a multi-line command")
            << TABBED("PgUp/Dn", "Scroll up/down in the history, or expand the history to full height")
            << TABBED(DENG2_CHAR_SHIFT_KEY "PgUp/Dn", "Jump to the top/bottom of the history")
            << TABBED("Home", "Move the cursor to the start of the command line")
            << TABBED("End", "Move the cursor to the end of the command line")
            << TABBED(DENG2_CHAR_CONTROL_KEY "K", "Clear everything on the line right of the cursor position")
            << TABBED("F5", "Clear the console message history");
#endif
    LOG_SCR_MSG(_E(D) "Getting started:");
    LOG_SCR_MSG("  " _E(>) "Enter " _E(b) "help (what)" _E(.) " for information about " _E(l) "(what)");
    LOG_SCR_MSG("  " _E(>) "Enter " _E(b) "listcmds" _E(.) " to list available commands");
    LOG_SCR_MSG("  " _E(>) "Enter " _E(b) "listgames" _E(.) " to list installed games and their status");
    LOG_SCR_MSG("  " _E(>) "Enter " _E(b) "listvars" _E(.) " to list available variables");

#undef TABBED

    return true;
}

static void printHelpAbout(char const *query)
{
    // Try the console commands first.
    if(ccmd_t *ccmd = Con_FindCommand(query))
    {
        LOG_SCR_MSG(_E(b) "%s" _E(.) " (Command)") << ccmd->name;

        HelpId help = DH_Find(ccmd->name);
        if(char const *description = DH_GetString(help, HST_DESCRIPTION))
        {
            LOG_SCR_MSG("") << description;
        }

        Con_PrintCommandUsage(ccmd);  // For all overloaded variants.

        // Any extra info?
        if(char const *info = DH_GetString(help, HST_INFO))
        {
            LOG_SCR_MSG("  " _E(>) _E(l)) << info;
        }
        return;
    }

    if(cvar_t *var = Con_FindVariable(query))
    {
        AutoStr *path = CVar_ComposePath(var);
        LOG_SCR_MSG(_E(b) "%s" _E(.) " (Variable)") << Str_Text(path);

        HelpId help = DH_Find(Str_Text(path));
        if(char const *description = DH_GetString(help, HST_DESCRIPTION))
        {
            LOG_SCR_MSG("") << description;
        }
        return;
    }

    if(calias_t *calias = Con_FindAlias(query))
    {
        LOG_SCR_MSG(_E(b) "%s" _E(.) " alias of:\n")
                << calias->name << calias->command;
        return;
    }

    // Perhaps a game?
    try
    {
        Game &game = App_Games().byIdentityKey(query);
        LOG_SCR_MSG(_E(b) "%s" _E(.) " (IdentityKey)") << game.identityKey();

        LOG_SCR_MSG("Unique identifier of the " _E(b) "%s" _E(.) " game mode.") << game.title();
        LOG_SCR_MSG("An 'IdentityKey' is used when referencing a game unambiguously from the console and on the command line.");
        LOG_SCR_MSG(_E(D) "Related commands:");
        LOG_SCR_MSG("  " _E(>) "Enter " _E(b) "inspectgame %s" _E(.) " for information and status of this game") << game.identityKey();
        LOG_SCR_MSG("  " _E(>) "Enter " _E(b) "listgames" _E(.) " to list all installed games and their status");
        LOG_SCR_MSG("  " _E(>) "Enter " _E(b) "load %s" _E(.) " to load the " _E(l) "%s" _E(.) " game mode") << game.identityKey() << game.title();
        return;
    }
    catch(Games::NotFoundError const &)
    {}  // Ignore this error.

    LOG_SCR_NOTE("There is no help about '%s'") << query;
}

D_CMD(HelpWhat)
{
    DENG2_UNUSED2(argc, src);

    if(!String(argv[1]).compareWithoutCase("(what)"))
    {
        LOG_SCR_MSG("You've got to be kidding!");
        return true;
    }

    printHelpAbout(argv[1]);
    return true;
}

#ifdef __CLIENT__
D_CMD(Clear)
{
    DENG2_UNUSED3(src, argc, argv);

    ClientWindow::main().console().clearLog();
    return true;
}
#endif

static void consoleRegister()
{
    C_VAR_CHARPTR("file-startup", &startupFiles, 0, 0, 0);

    C_CMD("help",           "",     Help);
    C_CMD("help",           "s",    HelpWhat);
    C_CMD("version",        "",     Version);
    C_CMD("quit",           "",     Quit);
    C_CMD("quit!",          "",     Quit);
    C_CMD("load",           "s*",   Load);
    C_CMD("reset",          "",     Reset);
    C_CMD("reload",         "",     ReloadGame);
    C_CMD("unload",         "*",    Unload);
    C_CMD("write",          "s",    WriteConsole);

#ifdef DENG2_DEBUG
    C_CMD("fatalerror",     nullptr,   DebugError);
#endif

    DD_RegisterLoop();
    Def_ConsoleRegister();
    FS1::consoleRegister();
    Con_Register();
    Games::consoleRegister();
    DH_Register();
#ifdef __CLIENT__
    ::audio::System::consoleRegister();

    C_CMD("clear",           "", Clear);
    C_CMD("update",          "", CheckForUpdates);
    C_CMD("updateandnotify", "", CheckForUpdatesAndNotify);
    C_CMD("updatesettings",  "", ShowUpdateSettings);
    C_CMD("lastupdated",     "", LastUpdated);

    C_CMD_FLAGS("conclose",       "",     OpenClose,    CMDF_NO_DEDICATED);
    C_CMD_FLAGS("conopen",        "",     OpenClose,    CMDF_NO_DEDICATED);
    C_CMD_FLAGS("contoggle",      "",     OpenClose,    CMDF_NO_DEDICATED);
    C_CMD      ("taskbar",        "",     TaskBar);
    C_CMD      ("tutorial",       "",     Tutorial);

    /// @todo Move to UI module.
    Con_TransitionRegister();

    InputSystem::consoleRegister();
    SBE_Register();  // for bias editor
    RenderSystem::consoleRegister();
    GL_Register();
    UI_Register();
    Demo_Register();
    P_ConsoleRegister();
    I_Register();
#endif

    ResourceSystem::consoleRegister();
    Net_Register();
    WorldSystem::consoleRegister();
    InFineSystem::consoleRegister();
}

// dd_loop.c
DENG_EXTERN_C dd_bool DD_IsSharpTick(void);

// net_main.c
DENG_EXTERN_C void Net_SendPacket(dint to_player, dint type, const void* data, size_t length);

#undef R_SetupMap
DENG_EXTERN_C void R_SetupMap(dint mode, dint flags)
{
    DENG2_UNUSED2(mode, flags);

    if(!App_WorldSystem().hasMap()) return; // Huh?

    // Perform map setup again. Its possible that after loading we now
    // have more HOMs to fix, etc..
    Map &map = App_WorldSystem().map();

#ifdef __CLIENT__
    map.initSkyFix();
#endif

#ifdef __CLIENT__
    // Update all sectors.
    /// @todo Refactor away.
    map.forAllSectors([] (Sector &sector)
    {
        sector.forAllSides([] (LineSide &side)
        {
            side.fixMissingMaterials();
            return LoopContinue;
        });
        return LoopContinue;
    });
#endif

    // Re-initialize polyobjs.
    /// @todo Still necessary?
    map.initPolyobjs();

    // Reset the timer so that it will appear that no time has passed.
    DD_ResetTimer();
}

// sys_system.c
DENG_EXTERN_C void Sys_Quit();

DENG_DECLARE_API(Base) =
{
    { DE_API_BASE },

    Sys_Quit,
    DD_GetInteger,
    DD_SetInteger,
    DD_GetVariable,
    DD_SetVariable,
    DD_DefineGame,
    DD_GameIdForKey,
    DD_AddGameResource,
    DD_GameInfo,
    DD_IsSharpTick,
    Net_SendPacket,
    R_SetupMap
};<|MERGE_RESOLUTION|>--- conflicted
+++ resolved
@@ -569,26 +569,6 @@
     exit(1);
 }
 
-<<<<<<< HEAD
-=======
-::audio::System &App_AudioSystem()
-{
-    if(App::appExists())
-    {
-#ifdef __CLIENT__
-        if(ClientApp::hasAudioSystem())
-        {
-            return ClientApp::audioSystem();
-        }
-#endif
-#ifdef __SERVER__
-        return ServerApp::audioSystem();
-#endif
-    }
-    throw Error("App_AudioSystem", "App not yet initialized");
-}
-
->>>>>>> 74fdc980
 ResourceSystem &App_ResourceSystem()
 {
     return static_cast<ResourceSystem &>(res::System::get());
