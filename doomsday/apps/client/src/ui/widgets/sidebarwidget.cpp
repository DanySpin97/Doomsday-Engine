/** @file sidebarwidget.cpp  Base class for sidebar widgets.
 *
 * @authors Copyright (c) 2015-2017 Jaakko Keränen <jaakko.keranen@iki.fi>
 *
 * @par License
 * GPL: http://www.gnu.org/licenses/gpl.html
 *
 * <small>This program is free software; you can redistribute it and/or modify
 * it under the terms of the GNU General Public License as published by the
 * Free Software Foundation; either version 2 of the License, or (at your
 * option) any later version. This program is distributed in the hope that it
 * will be useful, but WITHOUT ANY WARRANTY; without even the implied warranty
 * of MERCHANTABILITY or FITNESS FOR A PARTICULAR PURPOSE. See the GNU General
 * Public License for more details. You should have received a copy of the GNU
 * General Public License along with this program; if not, see:
 * http://www.gnu.org/licenses</small>
 */


#include "ui/widgets/sidebarwidget.h"
#include "ui/editors/variablegroupeditor.h"
#include "ui/clientwindow.h"

#include <doomsday/doomsdayapp.h>

#include <de/DialogContentStylist>
#include <de/SequentialLayout>
#include <de/SignalAction>

using namespace de;
using namespace de::ui;

DENG_GUI_PIMPL(SidebarWidget)
, DENG2_OBSERVES(DoomsdayApp, GameChange)
{
    DialogContentStylist stylist;
    GuiWidget *container;
    ScrollAreaWidget *sidebarContent;
    IndirectRule *firstColumnWidth; ///< Shared by all groups.
    LabelWidget *title;
    ButtonWidget *close;
    std::unique_ptr<SequentialLayout> layout;

    Impl(Public *i)
        : Base(i)
        , firstColumnWidth(new IndirectRule)
    {
        DoomsdayApp::app().audienceForGameChange() += this;

        container = new GuiWidget;

        // The contents of the editor will scroll.
        sidebarContent = new ScrollAreaWidget;
        sidebarContent->enableIndicatorDraw(true);
        stylist.setContainer(*sidebarContent);
        container->add(sidebarContent);

        // Set up the editor UI.
        container->add(title = new LabelWidget);
        title->margins().set(rule("dialog.gap"));
        title->margins().setLeft("gap");
        title->setFont("title");
        title->setTextColor("accent");
        title->setSizePolicy(ui::Expand, ui::Expand);

        // Button for closing the sidebar.
        container->add(close = new ButtonWidget);
        close->margins().set(rule("dialog.gap"));
        close->setImage(style().images().image("close.ringless"));
        close->setImageColor(title->textColorf());
<<<<<<< HEAD
        close->setOverrideImageSize(title->font().height().valuei());
=======
        close->setOverrideImageSize(title->font().height());
>>>>>>> b1befc66
        close->setAction(new SignalAction(thisPublic, SLOT(close())));
        close->setSizePolicy(ui::Expand, ui::Expand);
    }

    ~Impl()
    {
        releaseRef(firstColumnWidth);
    }

    void currentGameChanged(Game const &newGame)
    {
        if (newGame.isNull())
        {
            // Back to Home -- sidebars are not expected to remain open.
            self().close();
        }
    }
};

SidebarWidget::SidebarWidget(String const &titleText, String const &name)
    : PanelWidget(name)
    , d(new Impl(this))
{
    setSizePolicy(Fixed);
    setWaitForContentReady(false);
    setOpeningDirection(Left);
    setAnimationStyle(Smooth);
    set(Background(style().colors().colorf("background")).withSolidFillOpacity(1));

    d->title->setText(titleText);

    // Basic layout.
    d->title->rule()
            .setInput(Rule::Top,  d->container->rule().top())
            .setInput(Rule::Left, d->container->rule().left());
    d->close->rule()
            .setInput(Rule::Right,  d->container->rule().right())
            .setInput(Rule::Bottom, d->title->rule().bottom());

    d->sidebarContent->rule()
        .setInput(Rule::Left,   d->container->rule().left())
        .setInput(Rule::Width,  d->sidebarContent->contentRule().width() +
                                d->sidebarContent->margins().width())
        .setInput(Rule::Top,    d->title->rule().bottom())
        .setInput(Rule::Bottom, rule().bottom());
    
    d->container->rule().setSize(d->sidebarContent->rule().width(),
                                 rule().height());    
    setContent(d->container);

    RuleRectangle const &area = d->sidebarContent->contentRule();
    d->layout.reset(new SequentialLayout(area.left(), area.top(), Down));

    // Install the editor.
    ClientWindow::main().setSidebar(ClientWindow::RightEdge, this);
}

SequentialLayout &SidebarWidget::layout()
{
    return *d->layout;
}

LabelWidget &SidebarWidget::title()
{
    return *d->title;
}

Rule const &SidebarWidget::maximumOfAllGroupFirstColumns() const
{
    Rule const *max = nullptr;
    foreach (GuiWidget *child, d->sidebarContent->childWidgets())
    {
        if (auto *g = maybeAs<VariableGroupEditor>(child))
        {
            changeRef(max, OperatorRule::maximum(g->firstColumnWidth(), max));
        }
    }
    if (!max)
    {
        return ConstantRule::zero();
    }
    return *refless(max);
}

IndirectRule &SidebarWidget::firstColumnWidth()
{
    return *d->firstColumnWidth;
}

ScrollAreaWidget &SidebarWidget::containerWidget()
{
    return *d->sidebarContent;
}

ButtonWidget &SidebarWidget::closeButton()
{
    return *d->close;
}

void SidebarWidget::preparePanelForOpening()
{
    PanelWidget::preparePanelForOpening();
}

void SidebarWidget::panelDismissed()
{
    PanelWidget::panelDismissed();
    ClientWindow::main().unsetSidebar(ClientWindow::RightEdge);
}

void SidebarWidget::updateSidebarLayout(Rule const &minWidth,
                                        Rule const &extraHeight)
{
    d->firstColumnWidth->setSource(maximumOfAllGroupFirstColumns());

    d->sidebarContent->setContentSize(
            OperatorRule::maximum(minWidth, d->layout->width(), rule("sidebar.width")),
            d->layout->height() + extraHeight);
}<|MERGE_RESOLUTION|>--- conflicted
+++ resolved
@@ -68,11 +68,7 @@
         close->margins().set(rule("dialog.gap"));
         close->setImage(style().images().image("close.ringless"));
         close->setImageColor(title->textColorf());
-<<<<<<< HEAD
-        close->setOverrideImageSize(title->font().height().valuei());
-=======
         close->setOverrideImageSize(title->font().height());
->>>>>>> b1befc66
         close->setAction(new SignalAction(thisPublic, SLOT(close())));
         close->setSizePolicy(ui::Expand, ui::Expand);
     }
