# Data Bundle Identification
#
# This file contains the identification criteria for common known data
# files from the original games. Each data file is represented by a
# package with the given identifier and version. At least two of the
# criteria must match for successful identification.
#
# When Doomsday locates a WAD file, the lump directory CRC32 and other
# information is printed in the log. These can be used when adding new
# entries to this list.
#
# In addition to this list, data file metadata can be stored in PK3
# Info files and .manifest files.

package "net.dengine.legacy.base_2" {
    format: PK3
    fileName = doomsday.pk3
    info {
        title: Legacy Data for Doomsday
        author: Deng Team
        license: GPLv3
        tags: core
    }
}

package "net.dengine.legacy.doom_2" {
    format: PK3
    fileName = libdoom.pk3
    info {
        title: Legacy Data for the Doom Plugin
        author: Deng Team
        license: GPLv3
        tags: core doom
    }
}

package "net.dengine.legacy.doom64_2" {
    format: PK3
    fileName = libdoom64.pk3
    info {
        title: Legacy Data for the Doom64 Plugin
        author: Deng Team
        license: GPLv3
        tags: core doom64
    }
}

package "net.dengine.legacy.heretic_2" {
    format: PK3
    fileName = libheretic.pk3
    info {
        title: Legacy Data for the Heretic Plugin
        author: Deng Team
        license: GPLv3
        tags: core heretic
    }
}

package "net.dengine.legacy.hexen_2" {
    format: PK3
    fileName = libhexen.pk3
    info {
        title: Legacy Data for the Hexen Plugin
        author: Deng Team
        license: GPLv3
        tags: core hexen
    }
}

package "com.idsoftware.doom_1.9" {
    format: IWAD
    fileName: doom.wad
    lumps <E2M1, E2M2, E2M3, E2M4, E2M5, E2M6, E2M7, E2M8, E2M9, E3M1, E3M2, E3M3, E3M4, E3M5, E3M6, E3M7, E3M8, E3M9, CYBRE1, CYBRD8, FLOOR7_2>
    info {
        title: DOOM Registered
        author: id Software
        license: All rights reserved
        tags: gamedata doom vanilla
    }
}

package "com.idsoftware.doom.shareware_1.9" {
    format: IWAD 
    fileName: doom1.wad
    fileSize: 4196020 
    lumps <E1M1, E1M2, E1M3, E1M4, E1M5, E1M6, E1M7, E1M8, E1M9, D_E1M1, FLOOR4_8, FLOOR7_2>
    lumpDirCRC32: b3950597
    info {
        title: DOOM Shareware (Episode 1)
        author: id Software
        license: All rights reserved
        tags: gamedata doom vanilla
    }
}

package "com.idsoftware.doom.ultimate_1.9" {
    format: IWAD 
    fileName <doomu.wad, doom.wad>
    fileSize: 12408292 
    lumps <E4M1, E4M2, E4M3, E4M4, E4M5, E4M6, E4M7, E4M8, E4M9, M_EPI4>
    lumpDirCRC32: a990524d
    info {
        title: Ultimate DOOM
        author: id Software
        license: All rights reserved
        tags: gamedata doom vanilla
    }
}

package "com.idsoftware.doom.bfg_2012.10.16" {
    format: PWAD 
    fileName: doom.wad
    fileSize: 12487824 
    lumps <E4M1, E4M2, E4M3, E4M4, E4M5, E4M6, E4M7, E4M8, E4M9, M_EPI4>
    lumpDirCRC32: 8aed7bf2
    info {
        title: Ultimate DOOM (BFG Edition)
        author: id Software
        license: All rights reserved
        tags: gamedata doom bfg
    }
}

package "com.idsoftware.doom.bfg.decensor_1.0" {
    format: IWAD 
    fileName <udoomcen.wad, doom.wad>
    fileSize: 12487826 
    lumps <E4M1, E4M2, E4M3, E4M4, E4M5, E4M6, E4M7, E4M8, E4M9, M_EPI4>
    lumpDirCRC32: e51d82df
    info {
        title: Ultimate DOOM (BFG Edition + decensor)
        author: id Software
        license: All rights reserved
        tags: gamedata doom bfg mod uncensored
        notes: Variant of Ultimate DOOM (BFG Edition) generated using the "bfgdecens" tool.
    }
}

package "com.idsoftware.doom2_1.6.66" {
    format: IWAD 
    fileName: doom2.wad
    fileSize: 14943400 
    lumpDirCRC32: b0b547e0
    info {
        title: DOOM 2: Hell on Earth
        author: id Software
        license: All rights reserved
        tags: gamedata doom vanilla
    }
}

<<<<<<< HEAD
=======
package "com.idsoftware.doom2.german_1.6.66" {
    format: IWAD 
    fileName: doom2.wad
    fileSize: 14824716
    info {
        title: DOOM 2: Hell on Earth (German)
        author: id Software
        license: All rights reserved
        tags: doom vanilla german
    }
}

>>>>>>> b1befc66
package "com.idsoftware.doom2.french_1.8" {
    format: IWAD 
    fileName: doom2f.wad
    fileSize: 14607420 
    lumpDirCRC32: 3234e940
    info {
        title: DOOM 2: Hell on Earth (French)
        author: id Software
        license: All rights reserved
        tags: doom vanilla french
    }
}

package "com.idsoftware.doom2_1.9" {
    format: IWAD
    fileName <doom2f.wad, doom2.wad>
    fileSize: 14604584 
    lumps <MAP01, MAP02, MAP03, MAP04, MAP10, MAP20, MAP25, MAP30, VILEN1, VILEO1, VILEQ1, GRNROCK>
    lumpDirCRC32: 687126dc
    info {
        title: DOOM 2: Hell on Earth
        author: id Software
        license: All rights reserved
        tags: gamedata doom vanilla
    }
}

package "com.idsoftware.doom2.bfg_2012.10.16" {
    format: PWAD
    fileName: doom2.wad
    fileSize: 14691821 
    lumps <MAP01, MAP02, MAP03, MAP04, MAP10, MAP20, MAP25, MAP30, VILEN1, VILEO1, VILEQ1, GRNROCK>
    lumpDirCRC32: 2f9a0a30
    info {
        title: DOOM 2: Hell on Earth (BFG Edition)
        author: id Software
        license: All rights reserved
        tags: gamedata doom bfg
    }
}

package "com.idsoftware.doom2.bfg.decensor_1.0" {
    format: IWAD
    fileName <doom2cen.wad, doom2.wad>
    fileSize: 14692182 
    lumps <MAP01, MAP02, MAP03, MAP04, MAP10, MAP20, MAP25, MAP30, VILEN1, VILEO1, VILEQ1, GRNROCK>
    lumpDirCRC32: 376c997e
    info {
        title: DOOM 2: Hell on Earth (BFG Edition + decensor)
        author: id Software
        license: All rights reserved
        tags: gamedata doom bfg mod uncensored
        notes: Variant of DOOM II (BFG Edition) generated using the "bfgdecens" tool.
    }
}

package "com.nervesoftware.norestfortheliving_2012.10.16" {
    format: PWAD
    fileName: nerve.wad
    fileSize: 3819855 
    lumps <CWILV00, CWILV08, MAP01, MAP02, MAP03, MAP04, MAP09>
    lumpDirCRC32: 29240a37
    info {
        title: No Rest for the Living
        author: Nerve Software
        license: All rights reserved
        tags: gamedata doom bfg expansion
        requires <com.idsoftware.doom2.bfg>
    }
}

package "com.idsoftware.finaldoom.plutonia_1.9" {
    format: IWAD 
    fileName: plutonia.wad
    fileSize: 17420824 
    lumps <_DEUTEX_, MAP01, MAP25, MC5, MC11, MC16, MC20>
    lumpDirCRC32: d926b798
    info {
        title: Final DOOM: The Plutonia Experiment
        author: Dario Casali and Milo Casali
        license: All rights reserved
        tags: gamedata doom2 mod
    }
}

package "com.idsoftware.finaldoom.plutonia_1.9.1" {
    format: IWAD 
    fileName: plutonia.wad
    fileSize: 18240172
    lumps <_DEUTEX_, MAP01, MAP25, MC5, MC11, MC16, MC20>
    lumpDirCRC32: 36fb4f7a
    info {
        title: Final DOOM: The Plutonia Experiment
        author: Dario Casali and Milo Casali
        license: All rights reserved
        tags: gamedata doom2 mod
    }
}

package "com.idsoftware.finaldoom.tnt_1.9" {
    format: IWAD 
    fileName: tnt.wad
    fileSize: 18195736 
    lumps <CAVERN5, CAVERN7, STONEW1>
    lumpDirCRC32: 5d08a3ea
    info {
        title: Final DOOM: TNT: Evilution
        author: Team TNT
        license: All rights reserved
        tags: gamedata doom2 mod
    }
}

package "com.idsoftware.finaldoom.tnt_1.9.1" {
    format: IWAD 
    fileName: tnt.wad
    fileSize: 18654796
    lumps <CAVERN5, CAVERN7, STONEW1>
    lumpDirCRC32: 22eb92fe
    info {
        title: Final DOOM: TNT: Evilution
        author: Team TNT
        license: All rights reserved
        tags: gamedata doom2 mod
    }
}
package "banjo.hacx" {
    format: IWAD
    fileName: hacx.wad
    lumps <HACX-R, PLAYPAL>
    info {
        title: HACX - Twitch 'n Kill
        author: Banjo Software
        license: All rights reserved
        tags: gamedata doom2 mod
    }
}

package "digitalcafe.chexquest" {
    format: PWAD
    fileName: chex.wad
    lumps <E1M1, E4M1, _DEUTEX_, POSSH0M0>
    info {
        title: Chex(R) Quest
        author: Digital Cafe
        license: All rights reserved
        tags: gamedata doom mod
    }
}

package "kaiser.doom64" {
    format: IWAD 
    fileName: doom64.wad
    fileSize: 47458247 
    lumps <MAP01, MAP20, MAP33, F_SUCK>
    lumpDirCRC32: c3f5ef4a
    info {
        title: DOOM 64: Absolution
        author: Kaiser et al.
        license: All rights reserved
        tags: gamedata doom64 mod
    }
}

package "freedoom.phase2_0.6.4" {
    format: IWAD 
    fileName: doom2.wad
    fileSize: 19801320 
    lumps <MAP01>
    lumpDirCRC32: ab472d37
    info {
        title: Freedoom: Phase 2
        author: Freedoom Project
        license: BSD
        tags: gamedata doom2 mod
    }
}

package "freedoom.phase2_0.7" {
    format: IWAD 
    fileName: doom2.wad
    fileSize: 27625596 
    lumps <MAP01>
    lumpDirCRC32: 85e31f19
    info {
        title: Freedoom: Phase 2
        author: Freedoom Project
        license: BSD
        tags: gamedata doom2 mod
    }
}

package "freedoom.phase2_0.8" {
    format: IWAD 
    fileName: doom2.wad
    fileSize: 28592816 
    lumps <MAP01>
    lumpDirCRC32: 6ce5db8
    info {
        title: Freedoom: Phase 2
        author: Freedoom Project
        license: BSD
        tags: gamedata doom2 mod
    }
}

package "freedoom.phase2_0.8.1" {
    format: IWAD 
    fileName: doom2.wad
    fileSize: 28144744 
    lumps <MAP01>
    lumpDirCRC32: 5a5e07d3
    info {
        title: Freedoom: Phase 2
        author: Freedoom Project
        license: BSD
        tags: gamedata doom2 mod
    }
}

package "freedoom.phase2_0.9" {
    format: IWAD 
    fileName <freedoom2.wad, doom2.wad>
    fileSize: 30426864
    lumps <MAP01>
    lumpDirCRC32: a06d5ffa
    info {
        title: Freedoom: Phase 2
        author: Freedoom Project
        license: BSD
        tags: gamedata doom2 mod
    }
}

package "freedoom.phase2_0.10" {
    format: IWAD 
    fileName <freedoom2.wad, doom2.wad>
    fileSize: 29182560
    lumps <MAP01>
    lumpDirCRC32: 42e4d4d7
    info {
        title: Freedoom: Phase 2
        author: Freedoom Project
        license: BSD
        tags: gamedata doom2 mod
    }
}

package "freedoom.phase2_0.10.1" {
    format: IWAD 
    fileName <freedoom2.wad, doom2.wad>
    fileSize: 29182140
    lumps <MAP01>
    lumpDirCRC32: b0dfa116
    info {
        title: Freedoom: Phase 2
        author: Freedoom Project
        license: BSD
        tags: gamedata doom2 mod
    }
}

package "freedoom.phase2_0.11.2" {
    format: IWAD 
    fileName <freedoom2.wad>
    fileSize: 29093468
    lumps <MAP01, MAP32>
    lumpDirCRC32: 9bb60797
    info {
        title: Freedoom: Phase 2
        author: Freedoom Project
        license: BSD
        tags: gamedata doom2 mod
    }
}

<<<<<<< HEAD
=======
package "freedoom.phase2_0.11.3" {
    format: IWAD 
    fileName <freedoom2.wad>
    fileSize: 29102220
    lumps <MAP01, MAP32>
    lumpDirCRC32: a8eb8bcd
    info {
        title: Freedoom: Phase 2
        author: Freedoom Project
        license: BSD
        tags: gamedata doom2 mod
    }
}

>>>>>>> b1befc66
package "freedoom.phase1_0.9" {
    format: IWAD 
    fileName: freedoom1.wad
    fileSize: 20165884
    lumps <E1M1>
    lumpDirCRC32: 48366311
    info {
        title: Freedoom: Phase 1
        author: Freedoom Project
        license: BSD
        tags: gamedata doom mod
    }
}

package "freedoom.phase1_0.10" {
    format: IWAD 
    fileName: freedoom1.wad
    fileSize: 21493744
    lumps <E1M1>
    lumpDirCRC32: abf1ec9b
    info {
        title: Freedoom: Phase 1
        author: Freedoom Project
        license: BSD
        tags: gamedata doom mod
    }
}

package "freedoom.phase1_0.10.1" {
    format: IWAD 
    fileName: freedoom1.wad
    fileSize: 21493744
    lumps <E1M1>
    lumpDirCRC32: cbfe59dc
    info {
        title: Freedoom: Phase 1
        author: Freedoom Project
        license: BSD
        tags: gamedata doom mod
    }
}

package "freedoom.phase1_0.11.2" {
    format: IWAD 
    fileName: freedoom1.wad
    fileSize: 23559728
    lumps <E1M1, E4M9>
    lumpDirCRC32: 4ab81689
    info {
        title: Freedoom: Phase 1
        author: Freedoom Project
        license: BSD
        tags: gamedata doom mod
    }
}

<<<<<<< HEAD
=======
package "freedoom.phase1_0.11.3" {
    format: IWAD 
    fileName: freedoom1.wad
    fileSize: 23578720
    lumps <E1M1, E4M9>
    lumpDirCRC32: c03f5092
    info {
        title: Freedoom: Phase 1
        author: Freedoom Project
        license: BSD
        tags: gamedata doom mod
    }
}

>>>>>>> b1befc66
package "freedoom.freedm_0.10.1" {
    format: IWAD 
    fileName: freedm.wad
    fileSize: 19127900 
    lumps <MAP01>
    lumpDirCRC32: c3be5175
    info {
        title: Freedoom Deathmatch
        author: Freedoom Project
        license: BSD
        tags: gamedata doom2 mod multiplayer
    }
}

package "freedoom.freedm_0.11.2" {
    format: IWAD 
    fileName: freedm.wad
    fileSize: 21103364 
    lumps <MAP01, MAP32>
    lumpDirCRC32: 68d2ddfd
    info {
        title: Freedoom Deathmatch
        author: Freedoom Project
        license: BSD
        tags: gamedata doom2 mod multiplayer
    }
}

<<<<<<< HEAD
=======
package "freedoom.freedm_0.11.3" {
    format: IWAD 
    fileName: freedm.wad
    fileSize: 21112116 
    lumps <MAP01, MAP32>
    lumpDirCRC32: 521c112b
    info {
        title: Freedoom Deathmatch
        author: Freedoom Project
        license: BSD
        tags: gamedata doom2 mod multiplayer
    }
}

>>>>>>> b1befc66
package "com.ravensoftware.heretic_1.0" {
    format: IWAD
    fileName: heretic.wad
    fileSize: 11096488
    lumps <E2M2, E3M6, MUMSIT, WIZACT, MUS_CPTD, CHKNC5, SPAXA1A5>
    info {
        title: Heretic Registered
        author: Raven Software
        license: All rights reserved
        tags: gamedata heretic vanilla
    }    
}

package "com.ravensoftware.heretic_1.2" {
    format: IWAD
    fileName: heretic.wad
    lumps <E2M2, E3M6, MUMSIT, WIZACT, MUS_CPTD, CHKNC5, SPAXA1A5>
    info {
        title: Heretic Registered
        author: Raven Software
        license: All rights reserved
        tags: gamedata heretic vanilla
    }    
}

package "com.ravensoftware.heretic.shareware_1.2" {
    format: IWAD 
    fileName: heretic1.wad
    fileSize: 5120920 
    lumps <E1M1, MUMSIT, WIZACT, MUS_CPTD, CHKNC5, SPAXA1A5>
    lumpDirCRC32: c3aefe95
    info {
        title: Heretic Shareware
        author: Raven Software
        license: All rights reserved
        tags: gamedata heretic vanilla    
    }
}

package "com.ravensoftware.heretic.shareware_1.0" {
    format: IWAD 
    fileName: heretic1.wad
    fileSize: 5120300 
    lumps <E1M1, MUMSIT, WIZACT, MUS_CPTD, CHKNC5, SPAXA1A5>
    info {
        title: Heretic Shareware
        author: Raven Software
        license: All rights reserved
        tags: gamedata heretic vanilla    
    }
}

package "com.ravensoftware.heretic.extended" {
    format: IWAD 
    fileName: heretic.wad
    fileSize: 14189976 
    lumps <EXTENDED, E5M2, E5M7, E6M2, MUMSIT, WIZACT, MUS_CPTD, CHKNC5, SPAXA1A5>
    lumpDirCRC32: 515ab4d9
    info {
        title: Heretic: Shadow of the Serpent Riders
        author: Raven Software
        license: All rights reserved
        tags: gamedata heretic vanilla expansion
    }
}

package "com.ravensoftware.hexen.deathkings_1.0" {
    format: IWAD 
    fileName: hexdd.wad
    fileSize: 4429700 
    lumps <MAP59, MAP60>
    lumpDirCRC32: b0b096be
    info {
        title: Hexen: Deathkings of the Dark Citadel (Expansion)
        author: Raven Software
        license: All rights reserved
        tags: gamedata hexen vanilla expansion
        requires <com.ravensoftware.hexen>
    }
}

package "com.ravensoftware.hexen.deathkings_1.1" {
    format: IWAD 
    fileName: hexdd.wad
    fileSize: 4440584
    lumps <MAP59, MAP60>
    lumpDirCRC32: 9097cb5c
    info {
        title: Hexen: Deathkings of the Dark Citadel (Expansion)
        author: Raven Software
        license: All rights reserved
        tags: gamedata hexen vanilla expansion
        requires <com.ravensoftware.hexen>
    }
}

package "com.ravensoftware.hexen.deathkings_1.1" {
    format: IWAD 
    fileName: hexdd.wad
    fileSize: 4440584
    lumps <MAP59, MAP60>
    lumpDirCRC32: 9097cb5c
    info {
        title: Hexen: Deathkings of the Dark Citadel (Expansion)
        author: Raven Software
        license: All rights reserved
        tags: gamedata hexen vanilla expansion
        required <com.ravensoftware.hexen>
    }
}

package "com.ravensoftware.hexen_1.0" {
    format: IWAD 
    fileName: hexen.wad
    fileSize: 20128392 
    lumps <MAP08, MAP22, MAP41, TINTTAB, FOGMAP, DARTA1, ARTIPORK, SKYFOG, GROVER>
    lumpDirCRC32: 37edddfd
    info {
        title: Hexen
        author: Raven Software
        license: All rights reserved
        tags: gamedata hexen vanilla        
    }
}

package "com.ravensoftware.hexen_1.1" {
    format: IWAD 
    fileName: hexen.wad
    fileSize: 20083672 
    lumps <MAP08, MAP22, TINTTAB, FOGMAP, TRANTBLA, DARTA1, ARTIPORK, SKYFOG, TALLYTOP, GROVER>
    lumpDirCRC32: d334ff57
    info {
        title: Hexen
        author: Raven Software
        license: All rights reserved
        tags: gamedata hexen vanilla        
    }
}

package "com.ravensoftware.hexen.mac_1.1" {
    format: IWAD 
    fileName: hexen.wad
    fileSize: 21078584 
    lumps <MAP08, MAP22, TINTTAB, FOGMAP, TRANTBLA, DARTA1, ARTIPORK, SKYFOG, TALLYTOP, GROVER>
    lumpDirCRC32: 6340baf
    info {
        title: Hexen (Macintosh)
        author: Raven Software
        license: All rights reserved
        tags: gamedata hexen vanilla mac
    }
}

package "com.ravensoftware.hexen.beta" {
    format: IWAD 
    fileName <hexen.wad, hexenbeta.wad>
    fileSize: 10615976 
    lumps <MAP01, MAP04, TINTTAB, FOGMAP, DARTA1, ARTIPORK, AFLYA0, "DEMO3==13866">
    lumpDirCRC32: 2f99489f
    info {
        title: Hexen (Beta)
        author: Raven Software
        license: All rights reserved
        tags: gamedata hexen vanilla prerelease
    }
}

package "com.ravensoftware.hexen.demo" {
    format: IWAD 
    fileName <hexen.wad, hexendemo.wad>
    fileSize: 10644136
    lumps <MAP01, MAP04, TINTTAB, FOGMAP, DARTA1, ARTIPORK, "DEMO3==18150">
    lumpDirCRC32: 96c03af2
    info {
        title: Hexen (Demo)
        author: Raven Software
        license: All rights reserved
        tags: gamedata hexen vanilla prerelease
    }
}

package "com.ravensoftware.hexen.macdemo" {
    format: IWAD 
    fileName <hexen.wad, machexendemo.wad>
    fileSize: 13596228 
    lumpDirCRC32: 4b8db35c
    info {
        title: Hexen (Macintosh Demo)
        author: Raven Software
        license: All rights reserved
        tags: gamedata hexen vanilla prerelease
    }
}<|MERGE_RESOLUTION|>--- conflicted
+++ resolved
@@ -149,8 +149,6 @@
     }
 }
 
-<<<<<<< HEAD
-=======
 package "com.idsoftware.doom2.german_1.6.66" {
     format: IWAD 
     fileName: doom2.wad
@@ -163,7 +161,6 @@
     }
 }
 
->>>>>>> b1befc66
 package "com.idsoftware.doom2.french_1.8" {
     format: IWAD 
     fileName: doom2f.wad
@@ -440,8 +437,6 @@
     }
 }
 
-<<<<<<< HEAD
-=======
 package "freedoom.phase2_0.11.3" {
     format: IWAD 
     fileName <freedoom2.wad>
@@ -456,7 +451,6 @@
     }
 }
 
->>>>>>> b1befc66
 package "freedoom.phase1_0.9" {
     format: IWAD 
     fileName: freedoom1.wad
@@ -513,8 +507,6 @@
     }
 }
 
-<<<<<<< HEAD
-=======
 package "freedoom.phase1_0.11.3" {
     format: IWAD 
     fileName: freedoom1.wad
@@ -529,7 +521,6 @@
     }
 }
 
->>>>>>> b1befc66
 package "freedoom.freedm_0.10.1" {
     format: IWAD 
     fileName: freedm.wad
@@ -558,8 +549,6 @@
     }
 }
 
-<<<<<<< HEAD
-=======
 package "freedoom.freedm_0.11.3" {
     format: IWAD 
     fileName: freedm.wad
@@ -574,7 +563,6 @@
     }
 }
 
->>>>>>> b1befc66
 package "com.ravensoftware.heretic_1.0" {
     format: IWAD
     fileName: heretic.wad
@@ -671,21 +659,6 @@
     }
 }
 
-package "com.ravensoftware.hexen.deathkings_1.1" {
-    format: IWAD 
-    fileName: hexdd.wad
-    fileSize: 4440584
-    lumps <MAP59, MAP60>
-    lumpDirCRC32: 9097cb5c
-    info {
-        title: Hexen: Deathkings of the Dark Citadel (Expansion)
-        author: Raven Software
-        license: All rights reserved
-        tags: gamedata hexen vanilla expansion
-        required <com.ravensoftware.hexen>
-    }
-}
-
 package "com.ravensoftware.hexen_1.0" {
     format: IWAD 
     fileName: hexen.wad
