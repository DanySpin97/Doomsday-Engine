/** @file lumpcatalog.h  Catalog of lumps from multiple bundles.
 *
 * @authors Copyright (c) 2016-2017 Jaakko Keränen <jaakko.keranen@iki.fi>
 *
 * @par License
 * GPL: http://www.gnu.org/licenses/gpl.html
 *
 * <small>This program is free software; you can redistribute it and/or modify
 * it under the terms of the GNU General Public License as published by the
 * Free Software Foundation; either version 2 of the License, or (at your
 * option) any later version. This program is distributed in the hope that it
 * will be useful, but WITHOUT ANY WARRANTY; without even the implied warranty
 * of MERCHANTABILITY or FITNESS FOR A PARTICULAR PURPOSE. See the GNU General
 * Public License for more details. You should have received a copy of the GNU
 * General Public License along with this program; if not, see:
 * http://www.gnu.org/licenses</small>
 */

#ifndef LIBDOOMSDAY_LUMPCATALOG_H
#define LIBDOOMSDAY_LUMPCATALOG_H

#include "../libdoomsday.h"
#include <de/String>
#include <de/Block>

namespace res {

/**
 * Catalog of lumps from multiple bundles.
 *
 * This is a utility for locating and reading lumps from a set of data bundles.
 * It does not cache data: caching should either occur in the File objects or
 * a LumpBank that is backed by a LumpCatalog.
 */
class LIBDOOMSDAY_PUBLIC LumpCatalog
{
public:
    LumpCatalog();
    
    LumpCatalog(const LumpCatalog &);

    void clear();

    /**
     * Sets the list of packages where data lumps are to be read from. Only data bundle
     * packages of Wad and Lump types are used.
     *
     * @param packageIds  List of packages. These are specifiesd in "load order", meaning
     *                    later ones override the contents of earlier ones.
     *
     * @return @c true, if the list of packages is different than the one set previously.
     */
    bool setPackages(de::StringList packageIds);
<<<<<<< HEAD
=======
    
    de::StringList packages() const;
>>>>>>> b1befc66

    de::Block read(de::String const &lumpName) const;

private:
    DENG2_PRIVATE(d)
};

} // namespace res

#endif // LIBDOOMSDAY_LUMPCATALOG_H<|MERGE_RESOLUTION|>--- conflicted
+++ resolved
@@ -36,7 +36,7 @@
 {
 public:
     LumpCatalog();
-    
+
     LumpCatalog(const LumpCatalog &);
 
     void clear();
@@ -51,11 +51,8 @@
      * @return @c true, if the list of packages is different than the one set previously.
      */
     bool setPackages(de::StringList packageIds);
-<<<<<<< HEAD
-=======
     
     de::StringList packages() const;
->>>>>>> b1befc66
 
     de::Block read(de::String const &lumpName) const;
 
