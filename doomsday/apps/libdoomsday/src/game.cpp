/** @file game.cpp  Game mode configuration (metadata, resource files, etc...).
 *
 * @authors Copyright © 2003-2017 Jaakko Keränen <jaakko.keranen@iki.fi>
 * @authors Copyright © 2005-2013 Daniel Swanson <danij@dengine.net>
 *
 * @par License
 * GPL: http://www.gnu.org/licenses/gpl.html
 *
 * <small>This program is free software; you can redistribute it and/or modify
 * it under the terms of the GNU General Public License as published by the
 * Free Software Foundation; either version 2 of the License, or (at your
 * option) any later version. This program is distributed in the hope that it
 * will be useful, but WITHOUT ANY WARRANTY; without even the implied warranty
 * of MERCHANTABILITY or FITNESS FOR A PARTICULAR PURPOSE. See the GNU General
 * Public License for more details. You should have received a copy of the GNU
 * General Public License along with this program; if not, write to the Free
 * Software Foundation, Inc., 51 Franklin St, Fifth Floor, Boston, MA
 * 02110-1301 USA</small>
 */

#include "doomsday/game.h"
#include "doomsday/games.h"
#include "doomsday/doomsdayapp.h"
#include "doomsday/GameProfiles"
#include "doomsday/GameStateFolder"
#include "doomsday/console/cmd.h"
#include "doomsday/filesys/file.h"
#include "doomsday/resource/manifest.h"
#include "doomsday/resource/resources.h"

#include <de/App>
#include <de/CommandLine>
#include <de/Config>
#include <de/DictionaryValue>
#include <de/Error>
#include <de/Log>
#include <de/PackageLoader>
#include <de/TextValue>
#include <de/charsymbols.h>
#include <QtAlgorithms>

using namespace de;

static String const VAR_RESOURCE_LOCAL_PACKAGES("resource.localPackages");
static String const VAR_RESOURCE_LOCAL_PACKAGES_FOR_GAME("resource.localPackagesForGame");

static String const DEF_ID("ID");

String const Game::DEF_VARIANT_OF("variantOf");
String const Game::DEF_FAMILY("family");
String const Game::DEF_CONFIG_DIR("configDir");
String const Game::DEF_CONFIG_MAIN_PATH("mainConfig");
String const Game::DEF_CONFIG_BINDINGS_PATH("bindingsConfig");
String const Game::DEF_TITLE("title");
String const Game::DEF_AUTHOR("author");
String const Game::DEF_RELEASE_DATE("releaseDate");
String const Game::DEF_TAGS("tags");
String const Game::DEF_LEGACYSAVEGAME_NAME_EXP("legacySavegame.nameExp");
String const Game::DEF_LEGACYSAVEGAME_SUBFOLDER("legacySavegame.subfolder");
String const Game::DEF_MAPINFO_PATH("mapInfoPath");
String const Game::DEF_OPTIONS("options");

DENG2_PIMPL(Game), public Lockable
{
    pluginid_t pluginId = 0; ///< Unique identifier of the registering plugin.
    Record params;
    StringList requiredPackages; ///< Packages required for starting the game.

    Manifests manifests; ///< Required resource files (e.g., doomu.wad).

    Impl(Public *i, Record const &parms)
        : Base(i)
        , params(parms)
    {
        // Define the optional parameters if needed.
        if (!params.has(DEF_CONFIG_MAIN_PATH))
        {
            params.set(DEF_CONFIG_MAIN_PATH, "/home/configs"/params.gets(DEF_CONFIG_DIR)/"game.cfg");
        }
        if (!params.has(DEF_CONFIG_BINDINGS_PATH))
        {
            params.set(DEF_CONFIG_BINDINGS_PATH, "/home/configs"/params.gets(DEF_CONFIG_DIR)/"player/bindings.cfg");
        }
        if (!params.has(DEF_OPTIONS))
        {
            params.set(DEF_OPTIONS, RecordValue::takeRecord(Record()));
        }

        params.set(DEF_CONFIG_DIR, NativePath(params.gets(DEF_CONFIG_DIR)).expand().withSeparators('/'));
    }

    ~Impl()
    {
        DENG2_GUARD(this);
        qDeleteAll(manifests);
    }

    GameProfile *profile() const
    {
        return maybeAs<GameProfile>(DoomsdayApp::gameProfiles().tryFind(self().title()));
    }

    StringList packagesFromProfile() const
    {
        if (const auto *prof = profile())
        {
            return prof->packages();
        }
        return {};
    }
};

Game::Game(String const &id, Record const &params)
    : d(new Impl(this, params))
{
    d->params.set(DEF_ID, id);
    d->params.set(DEF_VARIANT_OF, params.gets(DEF_VARIANT_OF, ""));
}

Game::~Game()
{}

bool Game::isNull() const
{
    DENG2_GUARD(d);
    return id().isEmpty();
}

String Game::id() const
{
    DENG2_GUARD(d);
    return d->params.gets(DEF_ID);
}

String Game::variantOf() const
{
    DENG2_GUARD(d);
    return d->params.gets(DEF_VARIANT_OF);
}

String Game::family() const
{
    DENG2_GUARD(d);
    if (d->params.has(DEF_FAMILY))
    {
        return d->params.gets(DEF_FAMILY);
    }
    // We can make a guess...
    if (id().contains("doom"))    return "doom";
    if (id().contains("heretic")) return "heretic";
    if (id().contains("hexen"))   return "hexen";
    return "";
}

void Game::setRequiredPackages(StringList packageIds)
{
    DENG2_GUARD(d);
    d->requiredPackages = packageIds;
}

void Game::addRequiredPackage(String const &packageId)
{
    DENG2_GUARD(d);
    d->requiredPackages.append(packageId);
}

StringList Game::requiredPackages() const
{
    DENG2_GUARD(d);
    return d->requiredPackages;
}

StringList Game::localMultiplayerPackages() const
{
    DENG2_GUARD(d);
    return localMultiplayerPackages(id());
}

bool Game::isLocalPackagesEnabled() // static
{
    return Config::get().getb(VAR_RESOURCE_LOCAL_PACKAGES, false);
}

StringList Game::localMultiplayerPackages(String const &gameId) // static
{
    try
    {
        if (isLocalPackagesEnabled())
        {
            auto const &pkgDict = Config::get().getdt(VAR_RESOURCE_LOCAL_PACKAGES_FOR_GAME);
            TextValue const key(gameId);
            if (pkgDict.contains(key))
            {
                return pkgDict.element(key).as<ArrayValue>().toStringList();
            }
        }
        return StringList();
    }
    catch (Error const &)
    {
        return StringList();
    }
}

void Game::setLocalMultiplayerPackages(String const &gameId, StringList packages) // static
{
    std::unique_ptr<ArrayValue> ids(new ArrayValue);
    for (String const &pkg : packages)
    {
        ids->add(pkg);
    }
    Config::get(VAR_RESOURCE_LOCAL_PACKAGES_FOR_GAME)
            .value().as<DictionaryValue>()
            .setElement(TextValue(gameId), ids.release());
}

void Game::addManifest(ResourceManifest &manifest)
{
    DENG2_GUARD(d);
    // Ensure we don't add duplicates.
    Manifests::const_iterator found = d->manifests.find(manifest.resourceClass(), &manifest);
    if (found == d->manifests.end())
    {
        d->manifests.insert(manifest.resourceClass(), &manifest);
    }
}

bool Game::allStartupFilesFound() const
{
    DENG2_GUARD(d);

    for (String const &pkg : d->requiredPackages + d->packagesFromProfile())
    {
        if (!App::packageLoader().isAvailable(pkg))
            return false;
    }

    foreach (ResourceManifest *manifest, d->manifests)
    {
        int const flags = manifest->fileFlags();

        if ((flags & FF_STARTUP) && !(flags & FF_FOUND))
            return false;
    }
    return true;
}

bool Game::isPlayable() const
{
    return allStartupFilesFound();
}

bool Game::isPlayableWithDefaultPackages() const
{
<<<<<<< HEAD
=======
    DENG2_GUARD(d);
>>>>>>> b1befc66
    for (String const &pkg : d->requiredPackages)
    {
        if (!App::packageLoader().isAvailable(pkg))
            return false;
    }
    return true;
}

Game::Status Game::status() const
{
    DENG2_GUARD(d);
    if (App_GameLoaded() && &DoomsdayApp::game() == this)
    {
        return Loaded;
    }
    if (allStartupFilesFound())
    {
        return Complete;
    }
    return Incomplete;
}

String const &Game::statusAsText() const
{
    DENG2_GUARD(d);
    static String const statusTexts[] = {
        "Loaded",
        "Playable",
        "Not playable (incomplete resources)",
    };
    return statusTexts[int(status())];
}

String Game::description() const
{
    DENG2_GUARD(d);
    return String(_E(b) "%1 - %2\n" _E(.)
                  _E(l) "ID: " _E(.) "%3 "
                  _E(l) "PluginId: "    _E(.) "%4\n"
                  _E(D)_E(b) "Packages:\n" _E(.)_E(.) "%5\n"
                  //_E(D)_E(b) "Startup resources:\n" _E(.)_E(.) "%6\n"
                  _E(D)_E(b) "Custom resources:\n" _E(.)_E(.) "%7\n"
                  _E(D)_E(b) "Status: " _E(.) "%8")
            .arg(title())
            .arg(author())
            .arg(id())
            .arg(int(pluginId()))
            .arg(" - " _E(>) + String::join(d->requiredPackages, _E(<) "\n - " _E(>)) + _E(<))
            //.arg(filesAsText(FF_STARTUP))
            .arg(filesAsText(0, false))
            .arg(statusAsText());
}

pluginid_t Game::pluginId() const
{
    DENG2_GUARD(d);
    return d->pluginId;
}

void Game::setPluginId(pluginid_t newId)
{
    DENG2_GUARD(d);
    d->pluginId = newId;
}

String Game::logoImageId() const
{
    DENG2_GUARD(d);
    return logoImageForId(id());
}

String Game::logoImageForId(String const &id)
{
    /// @todo The name of the plugin should be accessible via the plugin loader.
    String plugName;
    if (id.contains("heretic"))
    {
        plugName = "libheretic";
    }
    else if (id.contains("hexen"))
    {
        plugName = "libhexen";
    }
    else
    {
        plugName = "libdoom";
    }

    return "logo.game." + plugName;
}

String Game::legacySavegameNameExp() const
{
    DENG2_GUARD(d);
    return d->params.gets(DEF_LEGACYSAVEGAME_NAME_EXP, "");
}

String Game::legacySavegamePath() const
{
    DENG2_GUARD(d);
    NativePath nativeSavePath = Resources::get().nativeSavePath();
    if (nativeSavePath.isEmpty()) return "";
    if (isNull()) return "";

    if (App::commandLine().has("-savedir"))
    {
        // A custom path. The savegames are in the root of this folder.
        return nativeSavePath;
    }

    // The default save path. The savegames are in a game-specific folder.
    if (d->params.gets(DEF_LEGACYSAVEGAME_SUBFOLDER, ""))
    {
        return App::app().nativeHomePath() / d->params.gets(DEF_LEGACYSAVEGAME_SUBFOLDER) / id();
    }

    return "";
}

Path Game::mainConfig() const
{
    DENG2_GUARD(d);
    return d->params.gets(DEF_CONFIG_MAIN_PATH);
}

Path Game::bindingConfig() const
{
    DENG2_GUARD(d);
    return d->params.gets(DEF_CONFIG_BINDINGS_PATH);
}

Path Game::mainMapInfo() const
{
    DENG2_GUARD(d);
    return d->params.gets(DEF_MAPINFO_PATH);
}

String Game::title() const
{
    DENG2_GUARD(d);
    return d->params.gets(DEF_TITLE);
}

String Game::author() const
{
    DENG2_GUARD(d);
    return d->params.gets(DEF_AUTHOR);
}

Date Game::releaseDate() const
{
    DENG2_GUARD(d);
    return Date::fromText(d->params.gets(DEF_RELEASE_DATE, ""));
}

Game::Manifests const &Game::manifests() const
{
    DENG2_GUARD(d);
    return d->manifests;
}

bool Game::isRequiredFile(File1 &file) const
{
    DENG2_GUARD(d);

    // If this resource is from a container we must use the path of the
    // root file container instead.
    File1 &rootFile = file;
    while (rootFile.isContained())
    { rootFile = rootFile.container(); }

    String absolutePath = rootFile.composePath();
    bool isRequired = false;

    for (Manifests::const_iterator i = d->manifests.find(RC_PACKAGE);
        i != d->manifests.end() && i.key() == RC_PACKAGE; ++i)
    {
        ResourceManifest &manifest = **i;
        if (!(manifest.fileFlags() & FF_STARTUP)) continue;

        if (!manifest.resolvedPath(true/*try locate*/).compare(absolutePath, Qt::CaseInsensitive))
        {
            isRequired = true;
            break;
        }
    }

    return isRequired;
}

void Game::addResource(resourceclassid_t classId, dint rflags,
                       char const *names, void const *params)
{
    DENG2_GUARD(d);

    if (!VALID_RESOURCECLASSID(classId))
    {
        throw Error("Game::addResource",
                    "Unknown resource class " + QString::number(classId));
    }

    if (!names || !names[0])
    {
        throw Error("Game::addResource", "Invalid name argument");
    }

    // Construct and attach the new resource record.
    ResourceManifest *manifest = new ResourceManifest(classId, rflags);
    addManifest(*manifest);

    // Add the name list to the resource record.
    QStringList nameList = String(names).split(";", QString::SkipEmptyParts);
    foreach (QString const &nameRef, nameList)
    {
        manifest->addName(nameRef);
    }

    if (params && classId == RC_PACKAGE)
    {
        // Add the identityKey list to the resource record.
        QStringList idKeys = String((char const *) params).split(";", QString::SkipEmptyParts);
        foreach (QString const &idKeyRef, idKeys)
        {
            manifest->addIdentityKey(idKeyRef);
        }
    }
}

GameProfile &Game::profile() const
{
    DENG2_GUARD(d);
    DENG2_ASSERT(d->profile()); // all games have a matching built-in profile
    return *d->profile();
}

Record const &Game::objectNamespace() const
{
    return d->params;
}

Record &Game::objectNamespace()
{
    return d->params;
}

void Game::printBanner(Game const &game)
{
    LOG_MSG(_E(R) "\n");
    LOG_MSG(_E(1)) << game.title();
    LOG_MSG(_E(R) "\n");
}

String Game::filesAsText(int rflags, bool withStatus) const
{
    String text;

    // Group output by resource class.
    Manifests const &manifs = manifests();
    for (uint i = 0; i < RESOURCECLASS_COUNT; ++i)
    {
        resourceclassid_t const classId = resourceclassid_t(i);
        for (Manifests::const_iterator i = manifs.find(classId);
            i != manifs.end() && i.key() == classId; ++i)
        {
            ResourceManifest &manifest = **i;
            if (rflags >= 0 && (rflags & manifest.fileFlags()))
            {
                bool const resourceFound = (manifest.fileFlags() & FF_FOUND) != 0;

                if (!text.isEmpty()) text += "\n" _E(0);

                if (withStatus)
                {
                    text += (resourceFound? " - " : _E(1) " ! " _E(.));
                }

                // Format the resource name list.
                text += String(_E(>) "%1%2")
                        .arg(!resourceFound? _E(D) : "")
                        .arg(manifest.names().join(_E(l) " or " _E(.)));

                if (withStatus)
                {
                    text += String(": ") + _E(>) + (!resourceFound? _E(b) "missing " _E(.) : "");
                    if (resourceFound)
                    {
                        text += String(_E(C) "\"%1\"" _E(.)).arg(NativePath(manifest.resolvedPath(false/*don't try to locate*/)).expand().pretty());
                    }
                    text += _E(<);
                }

                text += _E(<);
            }
        }
    }

    if (text.isEmpty()) return " none";

    return text;
}

void Game::printFiles(Game const &game, int rflags, bool printStatus)
{
    LOG_RES_MSG("") << game.filesAsText(rflags, printStatus);
}

D_CMD(InspectGame)
{
    DENG2_UNUSED(src);

    Game const *game = 0;
    if (argc < 2)
    {
        // No game identity key was specified - assume the current game.
        if (!App_GameLoaded())
        {
            LOG_WARNING("No game is currently loaded.\nPlease specify the identifier of the game to inspect.");
            return false;
        }
        game = &DoomsdayApp::game();
    }
    else
    {
        String idKey = argv[1];
        try
        {
            game = &DoomsdayApp::games()[idKey];
        }
        catch (Games::NotFoundError const &)
        {
            LOG_WARNING("Unknown game '%s'") << idKey;
            return false;
        }
    }

    DENG2_ASSERT(!game->isNull());

    LOG_MSG("") << game->description();

    return true;
}

void Game::consoleRegister() //static
{
    C_CMD("inspectgame", "", InspectGame);
    C_CMD("inspectgame", "s", InspectGame);
}

NullGame::NullGame()
    : Game("" /*null*/, Record::withMembers(DEF_CONFIG_DIR, "doomsday",
                                            DEF_TITLE,      "null-game",
                                            DEF_AUTHOR,     "null-game"))
{}<|MERGE_RESOLUTION|>--- conflicted
+++ resolved
@@ -252,10 +252,7 @@
 
 bool Game::isPlayableWithDefaultPackages() const
 {
-<<<<<<< HEAD
-=======
-    DENG2_GUARD(d);
->>>>>>> b1befc66
+    DENG2_GUARD(d);
     for (String const &pkg : d->requiredPackages)
     {
         if (!App::packageLoader().isAvailable(pkg))
