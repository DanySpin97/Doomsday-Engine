# Build configuration for glib.
unix {
    # Is the GLib development files installed?
    !system(pkg-config --exists gthread-2.0) {
        error(Missing dependency: FluidSynth requires GLib 2.0 development files)
    }

    QMAKE_CFLAGS += $$system(pkg-config --cflags gthread-2.0 glib-2.0)
            LIBS += $$system(pkg-config --libs   gthread-2.0 glib-2.0)
<<<<<<< HEAD
}
=======
}
>>>>>>> 82d9ec8d
<|MERGE_RESOLUTION|>--- conflicted
+++ resolved
@@ -7,8 +7,4 @@
 
     QMAKE_CFLAGS += $$system(pkg-config --cflags gthread-2.0 glib-2.0)
             LIBS += $$system(pkg-config --libs   gthread-2.0 glib-2.0)
-<<<<<<< HEAD
-}
-=======
-}
->>>>>>> 82d9ec8d
+}