# The Doomsday Engine Project
# Copyright (c) 2011 Jaakko Keränen <jaakko.keranen@iki.fi>
# Copyright (c) 2011 Daniel Swanson <danij@dengine.net>
#
# Do not modify this file. Custom options can be specified on the qmake
# command line or in config_user.pri.
#
# CONFIG options for Doomsday:
# - deng_aptunstable        Include the unstable apt repository
# - deng_nativesdk          (Mac OS X) Use the current OS's SDK
# - deng_nofixedasm         Disable assembler fixed-point math
# - deng_openal             Build the OpenAL sound driver
# - deng_packres            Package the Doomsday resources
# - deng_rangecheck         Parameter range checking/value assertions
# - deng_snowberry          Include Snowberry in installation
# - deng_snowleopard        (Mac OS X) Use 10.6 SDK
# - deng_writertypecheck    Enable type checking in Writer/Reader
#
# Read-only options (set automatically):
# - deng_debug              Debug build.

QT -= core gui
CONFIG *= thread

# Directories ----------------------------------------------------------------

DENG_API_DIR = $$PWD/engine/api
DENG_INCLUDE_DIR = $$PWD/engine/portable/include
DENG_UNIX_INCLUDE_DIR = $$PWD/engine/unix/include
DENG_MAC_INCLUDE_DIR = $$PWD/engine/mac/include
DENG_WIN_INCLUDE_DIR = $$PWD/engine/win32/include

# Binaries and generated files are placed here.
DENG_WIN_PRODUCTS_DIR = $$PWD/../distrib/products

# Versions -------------------------------------------------------------------

include(versions.pri)

# Macros ---------------------------------------------------------------------

defineTest(echo) {
    !win32 {
        message($$1)
    } else {
        # We don't want to get the printed messages after everything else,
        # so print to stdout.
        system(echo $$1)
    }
}

defineTest(useLibDir) {
    btype = ""
    win32 {
        deng_debug: btype = "/Debug"
              else: btype = "/Release"
    }
    exists($${1}$${btype}) {
        LIBS += -L$${1}$${btype}
        export(LIBS)
        return(true)
    }
    return(false)
}

defineTest(doPostLink) {
    isEmpty(QMAKE_POST_LINK) {
        QMAKE_POST_LINK = $$1
    } else {
        QMAKE_POST_LINK = $$QMAKE_POST_LINK && $$1
    }
    export(QMAKE_POST_LINK)
}

# Build Options --------------------------------------------------------------

# Configure for Debug/Release build.
CONFIG(debug, debug|release) {
    echo(Debug build.)
    DEFINES += _DEBUG
    CONFIG += deng_debug deng_rangecheck
} else {
    echo(Release build.)
    DEFINES += NDEBUG
}

win32 {
    win32-gcc* {
        error("Sorry, gcc is not supported in the Windows build.")
    }

    DEFINES += WIN32 _CRT_SECURE_NO_WARNINGS

    # Library location.
    DENG_EXPORT_LIB = $$OUT_PWD/../engine/doomsday.lib

    # Install locations:
    DENG_BASE_DIR = $$DENG_WIN_PRODUCTS_DIR

    DENG_LIB_DIR = $$DENG_BASE_DIR/bin
    DENG_DATA_DIR = $$DENG_BASE_DIR/data
    DENG_DOCS_DIR = $$DENG_BASE_DIR/doc

    # Tell rc where to get the API headers.
    QMAKE_RC = $$QMAKE_RC /I \"$$DENG_API_DIR\"

    # Also build the OpenAL plugin.
    CONFIG += deng_openal
}
unix {
    # Unix/Mac build options.
    DEFINES += UNIX

    # Ease up on the warnings. (The old C code is a bit messy.)
    QMAKE_CFLAGS_WARN_ON -= -Wall
    QMAKE_CFLAGS_WARN_ON -= -W
}
unix:!macx {
    # Generic Unix build options.
    CONFIG += deng_nofixedasm deng_snowberry deng_packres

    # Choose the apt repository to include in the distribution.
    CONFIG += deng_aptunstable

    # Link against standard math library.
    LIBS += -lm

    # Install prefix.
    isEmpty(PREFIX) {
        PREFIX = /usr
    }

    # Binary location.
    DENG_BIN_DIR = $$PREFIX/bin

    # Library location.
    DENG_LIB_DIR = $$PREFIX/lib

    contains(QMAKE_HOST.arch, x86_64) {
        echo(64-bit architecture detected.)
        DEFINES += HOST_IS_64BIT

        exists($$PREFIX/lib64) {
            DENG_LIB_DIR = $$PREFIX/lib64
        }
        exists($$PREFIX/lib/x86_64-linux-gnu) {
            DENG_LIB_DIR = $$PREFIX/lib/x86_64-linux-gnu
        }
    }

    DENG_BASE_DIR = $$PREFIX/share/doomsday
    DENG_DATA_DIR = $$DENG_BASE_DIR/data

    echo(Binary directory: $$DENG_BIN_DIR)
    echo(Library directory: $$DENG_LIB_DIR)
    echo(Doomsday base directory: $$DENG_BASE_DIR)
}
macx {
    # Mac OS X build options.
    CONFIG += deng_nativesdk deng_nofixedasm

    DEFINES += MACOSX

    QMAKE_LFLAGS += -flat_namespace -undefined suppress
}

# Options defined by the user (may not exist).
exists(config_user.pri) {
    include(config_user.pri)
}

# Apply Configuration --------------------------------------------------------

deng_nofixedasm {
    DEFINES += NO_FIXED_ASM
}
!deng_rangecheck {
    DEFINES += NORANGECHECKING
}
macx {
    # Select OS version.
    deng_nativesdk {
        echo("Using your Mac OS version (32/64-bit Intel).")
        QMAKE_MACOSX_DEPLOYMENT_TARGET = 10.6
        CONFIG += x86 x86_64
    }
    else:deng_snowleopard {
        echo("Using Mac OS 10.6 SDK (32/64-bit Intel).")
        QMAKE_MAC_SDK = /Developer/SDKs/MacOSX10.6.sdk
        QMAKE_MACOSX_DEPLOYMENT_TARGET = 10.6
        CONFIG += x86 x86_64
    }
    else {
        echo("Using Mac OS 10.4 SDK (32-bit Intel + PowerPC).")
        QMAKE_MAC_SDK = /Developer/SDKs/MacOSX10.4u.sdk
        QMAKE_CFLAGS += -mmacosx-version-min=10.4
        DEFINES += MACOS_10_4
        CONFIG += x86 ppc
    }

<<<<<<< HEAD
    !deng_nativesdk {
        # Not using Qt, and anyway these would not point to the chosen SDK.
        QMAKE_INCDIR_QT = ""
        QMAKE_LIBDIR_QT = ""
    }
    
=======
    # Not using Qt, and anyway these would not point to the chosen SDK.
    QMAKE_INCDIR_QT = ""
    QMAKE_LIBDIR_QT = ""

>>>>>>> e6c68c5c
    defineTest(useFramework) {
        LIBS += -framework $$1
        INCLUDEPATH += $$QMAKE_MAC_SDK/System/Library/Frameworks/$${1}.framework/Headers
        export(LIBS)
        export(INCLUDEPATH)
        return(true)
    }
}<|MERGE_RESOLUTION|>--- conflicted
+++ resolved
@@ -117,7 +117,7 @@
 }
 unix:!macx {
     # Generic Unix build options.
-    CONFIG += deng_nofixedasm deng_snowberry deng_packres
+    CONFIG += deng_nofixedasm deng_snowberry
 
     # Choose the apt repository to include in the distribution.
     CONFIG += deng_aptunstable
@@ -198,19 +198,12 @@
         CONFIG += x86 ppc
     }
 
-<<<<<<< HEAD
     !deng_nativesdk {
         # Not using Qt, and anyway these would not point to the chosen SDK.
         QMAKE_INCDIR_QT = ""
         QMAKE_LIBDIR_QT = ""
     }
     
-=======
-    # Not using Qt, and anyway these would not point to the chosen SDK.
-    QMAKE_INCDIR_QT = ""
-    QMAKE_LIBDIR_QT = ""
-
->>>>>>> e6c68c5c
     defineTest(useFramework) {
         LIBS += -framework $$1
         INCLUDEPATH += $$QMAKE_MAC_SDK/System/Library/Frameworks/$${1}.framework/Headers
